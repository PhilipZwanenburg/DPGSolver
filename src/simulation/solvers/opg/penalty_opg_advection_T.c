/* {{{
This file is part of DPGSolver.


DPGSolver is free software: you can redistribute it and/or modify it under the terms of the GNU
General Public License as published by the Free Software Foundation, either version 3 of the
License, or any later version.

DPGSolver is distributed in the hope that it will be useful, but WITHOUT ANY WARRANTY; without even
the implied warranty of MERCHANTABILITY or FITNESS FOR A PARTICULAR PURPOSE.  See the GNU General
Public License for more details.

You should have received a copy of the GNU General Public License along with DPGSolver.  If not, see
<http://www.gnu.org/licenses/>.
}}} */
/** \file
 */

#include <assert.h>
#include <stdlib.h>
#include <stdio.h>
#include <math.h>

#include "macros.h"
#include "definitions_bc.h"
#include "definitions_opg.h"
#include "definitions_tol.h"

#include "def_templates_face_solver_opg.h"
#include "def_templates_volume_solver_opg.h"

#include "def_templates_matrix.h"
#include "def_templates_multiarray.h"
#include "def_templates_vector.h"

#include "def_templates_compute_face_rlhs_opg.h"
#include "def_templates_compute_rlhs.h"
#include "def_templates_math_functions.h"
#include "def_templates_numerical_flux.h"
#include "def_templates_penalty_opg.h"
#include "def_templates_face_solver.h"

// Static function declarations ************************************************************************************* //

// Interface functions ********************************************************************************************** //

void constructor_rlhs_f_test_penalty_advection_upwind_T
	(const struct Flux_Ref_T*const flux_r, const struct Numerical_Flux_T*const num_flux,
	 struct Solver_Face_T*const s_face, struct Solver_Storage_Implicit*const ssi)
{
	UNUSED(flux_r); UNUSED(num_flux);

	const struct Face*const face = (struct Face*) s_face;
	const int bc = face->bc % BC_STEP_SC;
	switch (bc) {
	case BC_INFLOW: case BC_INFLOW_ALT1: case BC_INFLOW_ALT2:
	case BC_UPWIND: case BC_UPWIND_ALT1: case BC_UPWIND_ALT2:
	case BC_UPWIND_ALT3: case BC_UPWIND_ALT4: case BC_UPWIND_ALT5:
		return; // do not impose a boundary condition for the test functions.
		break;
	case BC_OUTFLOW: case BC_OUTFLOW_ALT1: case BC_OUTFLOW_ALT2:
		break; // continue below.
	default:
		EXIT_ERROR("Unsupported: %d\n",face->bc);
		break;
	}

<<<<<<< HEAD
#if 0
	int bc_test_s_type = -1;
	bool need_input = true;
	if (need_input) {
		need_input = false;
		bc_test_s_type = read_bc_test_s_type_T();
	}

	/// \todo Likely remove this flexibility. BCs should always be applied on all outflow faces.
	switch (bc_test_s_type) {
	case BC_TEST_S_TYPE_ALL_OUTFLOW:
		break; // continue below
	case BC_TEST_S_TYPE_UPSTREAM_OUTFLOW:
	case BC_TEST_S_TYPE_DOWNSTREAM_OUTFLOW:
		EXIT; /// Think about whether this is really desired. Likely unphysical. \todo Delete if unused.
		EXIT_ADD_SUPPORT; // Check b (dot) n on each face of the neighbouring volume and skip imposition if not
				  // on the correct element.
	default:
		EXIT_ERROR("Unsupported: %d\n",bc_test_s_type);
		break;
	}
#endif

=======
>>>>>>> d9c7ba51
	/** It is assumed that the initial solution for \ref Solver_Volume_T::test_s_coef is equal to zero on all
	 *  boundary faces which require the addition of the penalty term (outflow faces). It is also currently assumed
	 *  that the exact solution test functions are equal to zero (i.e. that the value of `g` described in
	 *  \ref constructor_rlhs_f_b_test_penalty_T is equal to zero).
	 */

	const struct Solver_Volume_T*const s_vol         = (struct Solver_Volume_T*) face->neigh_info[0].volume;
	const struct OPG_Solver_Face_T*const opg_s_face  = (struct OPG_Solver_Face_T*) s_face;

	const struct Lhs_Operators_OPG_T*const ops = constructor_Lhs_Operators_OPG_T(opg_s_face); // destructed

	const int ind_sc = (s_face->cub_type == 'c');
	const int p_t_p = get_set_degree_poly(NULL,"tp")[ind_sc];
	const double scale = pow(face->h,s_vol->p_ref+p_t_p);

	// Note: -ve sign included here. Would need to be moved for g != 0.
	const struct const_Matrix_T*const lhs_r =
		constructor_mm_diag_const_Matrix_R_T(-PENALTY_SCALING_OPG/scale,ops->cv0_vt_fc[0],ops->wJ_fc,'L',false); // d.

	const struct const_Matrix_T*const lhs =
		constructor_mm_RT_const_Matrix_T('T','N',1.0,ops->cv0_vt_fc[0],lhs_r,'R'); // destructed
	destructor_Lhs_Operators_OPG_T(s_face,ops);

#if TYPE_RC == TYPE_REAL
	if (ssi != NULL) {
		const int*const n_vr_eq = get_set_n_var_eq(NULL);
		const struct OPG_Solver_Volume_T*const opg_s_vol = (struct OPG_Solver_Volume_T*) face->neigh_info[0].volume;
		for (int vr = 0; vr < n_vr_eq[0]; ++vr) {
		for (int eq = 0; eq < n_vr_eq[1]; ++eq) {
			if (eq != vr)
				continue;
			set_petsc_Mat_row_col_opg(ssi,opg_s_vol,eq,opg_s_vol,vr);
			add_to_petsc_Mat(ssi,lhs);
		}}
	}
#elif TYPE_RC == TYPE_COMPLEX
	assert(ssi == NULL);
	mm_NNC_Multiarray_TTT(1.0,1.0,lhs,(struct const_Multiarray_T*)s_vol->test_s_coef,s_vol->rhs);
#endif
	destructor_const_Matrix_T(lhs_r);
	destructor_const_Matrix_T(lhs);
}

// Static functions ************************************************************************************************* //
// Level 0 ********************************************************************************************************** //

#include "undef_templates_face_solver_opg.h"
#include "undef_templates_volume_solver_opg.h"

#include "undef_templates_matrix.h"
#include "undef_templates_multiarray.h"
#include "undef_templates_vector.h"

#include "undef_templates_compute_face_rlhs_opg.h"
#include "undef_templates_compute_rlhs.h"
#include "undef_templates_math_functions.h"
#include "undef_templates_numerical_flux.h"
#include "undef_templates_penalty_opg.h"
#include "undef_templates_face_solver.h"<|MERGE_RESOLUTION|>--- conflicted
+++ resolved
@@ -65,32 +65,6 @@
 		break;
 	}
 
-<<<<<<< HEAD
-#if 0
-	int bc_test_s_type = -1;
-	bool need_input = true;
-	if (need_input) {
-		need_input = false;
-		bc_test_s_type = read_bc_test_s_type_T();
-	}
-
-	/// \todo Likely remove this flexibility. BCs should always be applied on all outflow faces.
-	switch (bc_test_s_type) {
-	case BC_TEST_S_TYPE_ALL_OUTFLOW:
-		break; // continue below
-	case BC_TEST_S_TYPE_UPSTREAM_OUTFLOW:
-	case BC_TEST_S_TYPE_DOWNSTREAM_OUTFLOW:
-		EXIT; /// Think about whether this is really desired. Likely unphysical. \todo Delete if unused.
-		EXIT_ADD_SUPPORT; // Check b (dot) n on each face of the neighbouring volume and skip imposition if not
-				  // on the correct element.
-	default:
-		EXIT_ERROR("Unsupported: %d\n",bc_test_s_type);
-		break;
-	}
-#endif
-
-=======
->>>>>>> d9c7ba51
 	/** It is assumed that the initial solution for \ref Solver_Volume_T::test_s_coef is equal to zero on all
 	 *  boundary faces which require the addition of the penalty term (outflow faces). It is also currently assumed
 	 *  that the exact solution test functions are equal to zero (i.e. that the value of `g` described in
