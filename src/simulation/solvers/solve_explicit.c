/* {{{
This file is part of DPGSolver.

DPGSolver is free software: you can redistribute it and/or modify it under the terms of the GNU
General Public License as published by the Free Software Foundation, either version 3 of the
License, or any later version.

DPGSolver is distributed in the hope that it will be useful, but WITHOUT ANY WARRANTY; without even
the implied warranty of MERCHANTABILITY or FITNESS FOR A PARTICULAR PURPOSE.  See the GNU General
Public License for more details.

You should have received a copy of the GNU General Public License along with DPGSolver.  If not, see
<http://www.gnu.org/licenses/>.
}}} */
/** \file
 */

#include "solve_explicit.h"

#include <assert.h>
#include <stdlib.h>
#include <stdio.h>
#include <stdbool.h>
#include <math.h>

#include "macros.h"
#include "definitions_intrusive.h"
#include "definitions_test_case.h"
#include "definitions_tol.h"

#include "computational_elements.h"
#include "volume_solver.h"
#include "volume_solver_dg.h"

#include "multiarray.h"

#include "intrusive.h"
#include "simulation.h"
#include "solve.h"
#include "test_case.h"

// Static function declarations ************************************************************************************* //

/** \brief Function pointer to a time-stepping function.
 *  \return The absolute value of the maximum rhs at the current time.
 *  \param dt  The time step.
 *  \param sim \ref Simulation.
 */
typedef double (*time_step_fptr)
	(const double dt,
	 const struct Simulation* sim
	);

/** \brief Set the function pointer to the appropriate time-stepping function.
 *  \return See brief. */
static time_step_fptr set_time_step
	(const struct Simulation* sim ///< \ref Simulation
	);

/// \brief Display the solver progress.
static void display_progress
	(const struct Test_Case* test_case, ///< \ref Test_Case_T.
	 const int t_step,                  ///< The current time step.
	 const double max_rhs,              ///< The current maximum value of the rhs term.
	 const double max_rhs0              ///< The initial maximum value of the rhs term.
	);

/** \brief Check the exit conditions.
 *  \return `true` if exit conditions are satisfied, `false` otherwise. */
static bool check_exit
	(const struct Test_Case* test_case, ///< \ref Test_Case_T.
	 const double max_rhs,              ///< The current maximum value of the rhs term.
	 const double max_rhs0              ///< The initial maximum value of the rhs term.
	);

// Interface functions ********************************************************************************************** //

void solve_explicit (struct Simulation* sim)
{
	assert(sim->method == METHOD_DG); // Can be made flexible in future.

	struct Test_Case* test_case = (struct Test_Case*)sim->test_case_rc->tc;
	test_case->solver_method_curr = 'e';

	test_case->time = 0.0;
	set_initial_solution(sim);

	constructor_derived_Elements(sim,IL_ELEMENT_SOLVER_DG);       // destructed
	constructor_derived_computational_elements(sim,IL_SOLVER_DG); // destructed

	time_step_fptr time_step = set_time_step(sim);

	const double time_final = test_case->time_final;
	double dt = test_case->dt;
	assert(time_final >= 0.0);

	double max_rhs0 = 0.0;
	for (int t_step = 0; ; ++t_step) {
		if (test_case->time + dt > time_final-1e3*EPS)
			dt = time_final - test_case->time;
		test_case->time += dt;

		const double max_rhs = time_step(dt,sim);
		if (t_step == 0) {
			max_rhs0 = max_rhs;
			if (test_case->copy_initial_rhs)
				copy_rhs(sim,NULL);
		}

		if (t_step%100 == 0){
			// Display the progress every 100 time steps
			display_progress(test_case,t_step,max_rhs,max_rhs0);
			fflush(stdout);
		}
		if (check_exit(test_case,max_rhs,max_rhs0)){
			display_progress(test_case,t_step,max_rhs,max_rhs0);
			break;
		}
	}

	destructor_derived_computational_elements(sim,IL_SOLVER);
	destructor_derived_Elements(sim,IL_ELEMENT_SOLVER);
	test_case->solver_method_curr = 0;
}

// Static functions ************************************************************************************************* //
// Level 0 ********************************************************************************************************** //

/** \brief Version of \ref time_step_fptr using the forward Euler method.
 *  \return See \ref time_step_fptr. */
static double time_step_euler
	(const double dt,             ///< The time step.
	 const struct Simulation* sim ///< Defined for \ref time_step_fptr.
	);

/** \brief Version of \ref time_step_fptr using the strong stability preserving Runge-Kutta 3-stage, 3rd order method.
 *  \return See \ref time_step_fptr.
 *
 *  Reference: eq. (4.2) \cite Gottlieb2001.
 */
static double time_step_ssp_rk_33
	(const double dt,             ///< The time step.
	 const struct Simulation* sim ///< Defined for \ref time_step_fptr.
	);

/** \brief Version of \ref time_step_fptr using the low-storage Runge-Kutta 5-stage, 4rd order method.
 *  \return See \ref time_step_fptr.
 *
 *  Reference: Solution 3, Table 1, rational form \cite Carpenter1994.
 */
static double time_step_ls_rk_54
	(const double dt,             ///< The time step.
	 const struct Simulation* sim ///< Defined for \ref time_step_fptr.
	);

static time_step_fptr set_time_step (const struct Simulation* sim)
{
	struct Test_Case* test_case = (struct Test_Case*)sim->test_case_rc->tc;
	assert((test_case->solver_proc == SOLVER_E) || (test_case->solver_proc == SOLVER_EI));

	switch (test_case->solver_type_e) {
	case SOLVER_E_EULER:
		return time_step_euler;
		break;
	case SOLVER_E_SSP_RK_33:
		return time_step_ssp_rk_33;
		break;
	case SOLVER_E_LS_RK_54:
		return time_step_ls_rk_54;
		break;
	default:
		EXIT_ERROR("Unsupported: %d\n",test_case->solver_type_e);
		break;
	}
}

static void display_progress
	(const struct Test_Case* test_case, const int t_step, const double max_rhs, const double max_rhs0)
{
	if (!test_case->display_progress)
		return;

	switch (test_case->solver_proc) {
	case SOLVER_E:
		printf("Complete: % 7.2f%%, tstep: %8d, maxRHS: % .3e\n",
		       100*(test_case->time)/(test_case->time_final),t_step,max_rhs);
		break;
	case SOLVER_EI:
		printf("Exit Conditions (tol, ratio): % .3e (% .3e), % .3e (% .3e), tstep: %8d\n",
		       max_rhs,test_case->exit_tol_e,max_rhs/max_rhs0,test_case->exit_ratio_e,t_step);
		break;
	default:
		EXIT_ERROR("Unsupported: %d\n",test_case->solver_proc);
		break;
	}
}

static bool check_exit (const struct Test_Case* test_case, const double max_rhs, const double max_rhs0)
{
	bool exit_now = false;

	if (max_rhs < test_case->exit_tol_e) {
		printf("Complete: max_rhs is below the exit tolerance.\n");
		exit_now = true;
	}

	switch (test_case->solver_proc) {
	case SOLVER_E:
		if (test_case->time == test_case->time_final)
			exit_now = true;
		break;
	case SOLVER_EI:
		if (max_rhs < test_case->exit_tol_e) {
			printf("Complete: max_rhs is below the exit tolerance.\n");
			exit_now = true;
		}

		if (max_rhs/max_rhs0 < test_case->exit_ratio_e) {
			printf("Complete: max_rhs dropped by % .2e orders.\n",log10(max_rhs0/max_rhs));
			exit_now = true;
		}
		break;
	default:
		EXIT_ERROR("Unsupported: %d\n",test_case->solver_proc);
		break;
	}
	return exit_now;
}

// Level 1 ********************************************************************************************************** //

static double time_step_euler (const double dt, const struct Simulation* sim)
{
	assert(sim->method == METHOD_DG);
	assert(sim->volumes->name == IL_VOLUME_SOLVER_DG);
	assert(sim->faces->name   == IL_FACE_SOLVER_DG);

	const double max_rhs = compute_rhs(sim);
	for (struct Intrusive_Link* curr = sim->volumes->first; curr; curr = curr->next) {
<<<<<<< HEAD
		// s_vol holds the data for the given volume
		// s_vol_dg holds the dg related data, such as the RHS for the given volume
		struct Solver_Volume*    s_vol    = (struct Solver_Volume*) curr;
		struct DG_Solver_Volume* s_vol_dg = (struct DG_Solver_Volume*) curr;
=======
		struct Solver_Volume*const s_vol = (struct Solver_Volume*) curr;
>>>>>>> 4c174d6d

		struct Multiarray_d* sol_coef = s_vol->sol_coef,
		                   * rhs      = s_vol->rhs;

		double* data_s   = sol_coef->data,
		      * data_rhs = rhs->data;

		const ptrdiff_t i_max = compute_size(sol_coef->order,sol_coef->extents);
		assert(i_max == compute_size(rhs->order,rhs->extents));

		for (ptrdiff_t i = 0; i < i_max; ++i)
			data_s[i] += dt*data_rhs[i];
		enforce_positivity_highorder(s_vol,sim);
	}
	return max_rhs;
}

static double time_step_ssp_rk_33 (const double dt, const struct Simulation* sim)
{
	assert(sim->method == METHOD_DG);
	assert(sim->volumes->name == IL_VOLUME_SOLVER_DG);
	assert(sim->faces->name   == IL_FACE_SOLVER_DG);

	double max_rhs = 0.0;
	for (int rk = 0; rk < 3; rk++) {
		max_rhs = compute_rhs(sim);
		for (struct Intrusive_Link* curr = sim->volumes->first; curr; curr = curr->next) {
			struct Solver_Volume*    s_vol    = (struct Solver_Volume*) curr;
			struct DG_Solver_Volume* s_vol_dg = (struct DG_Solver_Volume*) curr;

			struct Multiarray_d* sol_coef   = s_vol->sol_coef,
			                   * sol_coef_p = s_vol_dg->sol_coef_p,
			                   * rhs        = s_vol->rhs;

			double* data_s   = sol_coef->data,
			      * data_sp  = sol_coef_p->data,
			      * data_rhs = rhs->data;

			const ptrdiff_t i_max = compute_size(sol_coef->order,sol_coef->extents);
			assert(i_max == compute_size(sol_coef_p->order,sol_coef_p->extents));
			assert(i_max == compute_size(rhs->order,rhs->extents));

			switch (rk) {
			case 0:
				for (ptrdiff_t i = 0; i < i_max; ++i) {
					data_sp[i]  = data_s[i];
					data_s[i]  += dt*data_rhs[i];
				}
				break;
			case 1:
				for (ptrdiff_t i = 0; i < i_max; ++i)
					data_s[i] = (1.0/4.0)*(3.0*data_sp[i] + data_s[i] + dt*data_rhs[i]);
				break;
			case 2:
				for (ptrdiff_t i = 0; i < i_max; ++i)
					data_s[i] = (1.0/3.0)*(data_sp[i] + 2.0*data_s[i] + 2.0*dt*data_rhs[i]);
				break;
			default:
				EXIT_ERROR("Unsupported: %d\n",rk);
				break;
			}
			enforce_positivity_highorder(s_vol,sim);
		}
	}

	return max_rhs;
}

static double time_step_ls_rk_54 (const double dt, const struct Simulation* sim)
{
	assert(sim->method == METHOD_DG);
	assert(sim->volumes->name == IL_VOLUME_SOLVER_DG);
	assert(sim->faces->name   == IL_FACE_SOLVER_DG);

	static const double rk4a[] =
		{  0.0,                              -5673018057730.0/13575370590870.0, -2404267990393.0/20167466952380.0,
		  -3550918686646.0/20915011793850.0, -1275806237668.0/84257045769900.0, };
	static const double rk4b[] =
		{  1432997174477.0/95750804417550.0,  5161836677717.0/13612068292357.0, 17201463215490.0/20902069494980.0,
		   3134564353537.0/44814673103380.0,  2277821191437.0/14882151754819.0, };
	static const double rk4c[] =
		{  0.0,                               1432997174477.0/95750804417550.0,  2526269341429.0/68203639628960.0,
		   2006345519317.0/32243100637760.0,  2802321613138.0/29243179262510.0, };
	UNUSED(rk4c);

	double max_rhs = 0.0;
	for (int rk = 0; rk < 5; rk++) {
		max_rhs = compute_rhs(sim);
		for (struct Intrusive_Link* curr = sim->volumes->first; curr; curr = curr->next) {
			struct Solver_Volume*    s_vol    = (struct Solver_Volume*) curr;
			struct DG_Solver_Volume* s_vol_dg = (struct DG_Solver_Volume*) curr;

			struct Multiarray_d* sol_coef   = s_vol->sol_coef,
			                   * sol_coef_p = s_vol_dg->sol_coef_p,
			                   * rhs        = s_vol->rhs;

			double* data_s   = sol_coef->data,
			      * data_sp  = sol_coef_p->data,
			      * data_rhs = rhs->data;

			const ptrdiff_t i_max = compute_size(sol_coef->order,sol_coef->extents);
			assert(i_max == compute_size(sol_coef_p->order,sol_coef_p->extents));
			assert(i_max == compute_size(rhs->order,rhs->extents));

			for (ptrdiff_t i = 0; i < i_max; ++i) {
				data_sp[i] *= rk4a[rk];
				data_sp[i] += dt*data_rhs[i];
				data_s[i]  += rk4b[rk]*data_sp[i];
			}
			enforce_positivity_highorder(s_vol,sim);
		}
	}

	return max_rhs;
}<|MERGE_RESOLUTION|>--- conflicted
+++ resolved
@@ -107,15 +107,9 @@
 				copy_rhs(sim,NULL);
 		}
 
-		if (t_step%100 == 0){
-			// Display the progress every 100 time steps
-			display_progress(test_case,t_step,max_rhs,max_rhs0);
-			fflush(stdout);
-		}
-		if (check_exit(test_case,max_rhs,max_rhs0)){
-			display_progress(test_case,t_step,max_rhs,max_rhs0);
+		display_progress(test_case,t_step,max_rhs,max_rhs0);
+		if (check_exit(test_case,max_rhs,max_rhs0))
 			break;
-		}
 	}
 
 	destructor_derived_computational_elements(sim,IL_SOLVER);
@@ -237,14 +231,7 @@
 
 	const double max_rhs = compute_rhs(sim);
 	for (struct Intrusive_Link* curr = sim->volumes->first; curr; curr = curr->next) {
-<<<<<<< HEAD
-		// s_vol holds the data for the given volume
-		// s_vol_dg holds the dg related data, such as the RHS for the given volume
-		struct Solver_Volume*    s_vol    = (struct Solver_Volume*) curr;
-		struct DG_Solver_Volume* s_vol_dg = (struct DG_Solver_Volume*) curr;
-=======
 		struct Solver_Volume*const s_vol = (struct Solver_Volume*) curr;
->>>>>>> 4c174d6d
 
 		struct Multiarray_d* sol_coef = s_vol->sol_coef,
 		                   * rhs      = s_vol->rhs;
