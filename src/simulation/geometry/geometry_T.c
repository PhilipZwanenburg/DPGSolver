--- conflicted
+++ resolved
@@ -187,14 +187,9 @@
 		}
 	}
 
-<<<<<<< HEAD
-	//printf("completed geometry setup\n");
-	//exit(0);
-		
-=======
+// MSB:TODO_MERGE Investigate this addition to the geometry setup
 	correct_for_exact_normals_T(sim);
 
->>>>>>> 4c174d6d
 #if TYPE_RC == TYPE_REAL
 	if (OUTPUT_GEOMETRY) {
 		output_visualization(sim,VIS_GEOM_VOLUMES);
@@ -435,19 +430,9 @@
 
 	const struct const_Multiarray_T* met_vm = s_vol->metrics_vm;
 
-<<<<<<< HEAD
-	resize_Multiarray_R((struct Multiarray_R*)s_vol->metrics_vc,3,(ptrdiff_t[]){n_vc,d,d});
-	mm_NN1C_Operator_Multiarray_R(
-		ops.vv0_vm_vc,met_vm,(struct Multiarray_R*)s_vol->metrics_vc,op_format,met_vm->order,NULL,NULL);
-	
-	if(OUTPUT_METRIC_TERMS){
-		// Testing:
-		printf("NORMAL APPROACH : \n");
-		printf("jacobian_det_vc : \n"); print_Multiarray_R((struct Multiarray_R*)s_vol->jacobian_det_vc);
-		printf("metrics_vc : \n"); print_Multiarray_R((struct Multiarray_R*)s_vol->metrics_vc);
-		//exit(0);
-	}
-
+	resize_Multiarray_T((struct Multiarray_T*)s_vol->metrics_vc,3,(ptrdiff_t[]){n_vc,d,d});
+	mm_NN1C_Operator_Multiarray_T(
+		ops.vv0_vm_vc,met_vm,(struct Multiarray_T*)s_vol->metrics_vc,op_format,met_vm->order,NULL,NULL);
 }
 
 void compute_NURBS_geometry_face_T (struct Solver_Face_T* s_face,
@@ -632,11 +617,6 @@
 	destructor_const_Nodes(nodes_c);
 	destructor_const_Multiarray_d(grad_xyz);
 	destructor_Multiarray_R(metrics_fc);
-=======
-	resize_Multiarray_T((struct Multiarray_T*)s_vol->metrics_vc,3,(ptrdiff_t[]){n_vc,d,d});
-	mm_NN1C_Operator_Multiarray_T(
-		ops.vv0_vm_vc,met_vm,(struct Multiarray_T*)s_vol->metrics_vc,op_format,met_vm->order,NULL,NULL);
->>>>>>> 4c174d6d
 }
 
 void compute_geometry_face_T (struct Solver_Face_T* s_face, const struct Simulation*const sim)
@@ -676,20 +656,6 @@
 		ops.vv0_vm_fc = get_Multiarray_Operator(g_e->vv0_vmc_fc[curved_f],(ptrdiff_t[]){ind_lf,0,0,p_f,p_v});
 	}
 
-<<<<<<< HEAD
-	// MSB: Get the face xyz values at the cubature nodes 
-	destructor_const_Multiarray_R(s_face->xyz_fc);
-	destructor_const_Multiarray_R(s_face->xyz_fc_ex_b);
-	const_constructor_move_const_Multiarray_R(&s_face->xyz_fc,constructor_xyz_fc(s_face,sim)); // keep
-	const_constructor_move_const_Multiarray_R(&s_face->xyz_fc_ex_b,
-	                                          constructor_xyz_fc_on_exact_boundary(s_face,sim)); // keep
-
-
-	// MSB: Get the face metric terms from the volume metric terms
-	const struct const_Multiarray_R* m_vm = s_vol->metrics_vm;
-	const struct const_Multiarray_R* metrics_fc =
-		constructor_mm_NN1_Operator_const_Multiarray_R(ops.vv0_vm_fc,m_vm,'C',op_format,m_vm->order,NULL); // d.
-=======
 	destructor_const_Multiarray_T(s_face->xyz_fc);
 	destructor_const_Multiarray_T(s_face->xyz_fc_ex_b);
 	const_constructor_move_const_Multiarray_T(&s_face->xyz_fc,constructor_xyz_fc(s_face,sim)); // keep
@@ -702,30 +668,11 @@
 
 	destructor_const_Multiarray_T(s_face->metrics_fc);
 	s_face->metrics_fc = metrics_fc;
->>>>>>> 4c174d6d
-
 
 	compute_unit_normals_and_det_T(ind_lf,e->normals,metrics_fc,
 		(struct Multiarray_T*)s_face->normals_fc,(struct Multiarray_T*)s_face->jacobian_det_fc);
 
-<<<<<<< HEAD
-	if(OUTPUT_METRIC_TERMS){
-		//Testing
-		printf("NORMAL APPROACH : \n");
-		printf("vertices : \n"); print_const_Multiarray_R(vol->xyz_ve);
-		printf("metrics_fc : \n"); print_const_Multiarray_R(metrics_fc);	
-		printf("normals_fc : %d \n", ind_lf); print_Multiarray_R((struct Multiarray_R*)s_face->normals_fc);	
-		printf("jacobian_det_fc : \n"); print_Multiarray_R((struct Multiarray_R*)s_face->jacobian_det_fc);
-		
-		//if (ind_lf == 3)
-		//	exit(0);
-	}
-
-	// Destruct allocated data structures:
-	destructor_const_Multiarray_R(metrics_fc);
-=======
 	compute_vol_jacobian_det_fc_T(s_face);
->>>>>>> 4c174d6d
 }
 
 const struct const_Multiarray_T* constructor_xyz_s_ho_T
@@ -758,19 +705,9 @@
 	// the operator should be for a curved element. p_o = p and p_i = 1, while h_o = h_i = 0.
 	const struct Operator* vv0_vv_vg = get_Multiarray_Operator(g_e->vv0_vv_vg[curved],(ptrdiff_t[]){0,0,p,1});
 	assert(ve_rep == 'v' || ve_rep == 'g');
-<<<<<<< HEAD
-	
-	// MSB: In this if/else statement, compute the xyz_ve values
-	const struct const_Multiarray_R* xyz_ve = NULL;
-	if (ve_rep == 'v') {
-		// MSB: from compute_geom_coef_parametric_T we enter here
-		// Set the xyz vertex values
-		xyz_ve = vol->xyz_ve;
-=======
 	const struct const_Multiarray_T* xyz_ve = NULL;
 	if (ve_rep == 'v') {
 		xyz_ve = constructor_copy_const_Multiarray_T_Multiarray_R(vol->xyz_ve); // destructed
->>>>>>> 4c174d6d
 	} else if (ve_rep == 'g') {
 		// MSB: If the ve_rep is 'g', then I believe this means that we want to use the geometry
 		// basis to compute the values of the vertices
@@ -787,38 +724,6 @@
 		// Note, here, h_o = h_i = 0 again, but p_o = 1 and p_i = pg as expected (p_o should be 1 because 
 		// we are getting the values at the vertices)
 		const struct Operator* cv0_vg_vv = get_Multiarray_Operator(g_e->cv0_vg_vv[curved],(ptrdiff_t[]){0,0,1,pg});
-<<<<<<< HEAD
-		const struct const_Multiarray_R*const g_coef = s_vol->geom_coef;
-		
-		// MSB: Multiply the operator to the g_coeff values to get the xyz_ve values
-		xyz_ve = constructor_mm_NN1_Operator_const_Multiarray_R(
-			cv0_vg_vv,g_coef,'C',op_format,g_coef->order,NULL); // destructed
-	}
-
-	// MSB: Compute the xyz_s values by applying the values to values operator to go from the
-	// vertices to the geometry values. This will compute the values of the geometry nodes
-	// For the parametric mapping case, this will compute first the values on the parametric domain
-	// equally spaced (using the vertices)
-	// NOTE: If we are using a superparametric mesh, this is where the geometry nodes are computed
-	// 	from. We will have pg = p + 1 for the order of the geometry nodes. 
-	const struct const_Multiarray_R*const xyz_s =
-		constructor_mm_NN1_Operator_const_Multiarray_R(vv0_vv_vg,xyz_ve,'C',op_format,xyz_ve->order,NULL);
-
-	// MSB: Test here, print the xyz_ve and xyz_s matrices to see what is going on
-	/*
-	const Real tol_print_test = 1e-4;	
-	printf("xyz_ve : \n");
-	print_const_Multiarray_d_tol(xyz_ve, tol_print_test);
-
-	printf("xyz_s : \n");
-	print_const_Multiarray_d_tol(xyz_s, tol_print_test);	
-
-	exit(0);
-	*/
-
-	if (ve_rep == 'g')
-		destructor_const_Multiarray_R(xyz_ve);
-=======
 		const struct const_Multiarray_T*const g_coef = s_vol->geom_coef;
 		xyz_ve = constructor_mm_NN1_Operator_const_Multiarray_T(
 			cv0_vg_vv,g_coef,'C',op_format,g_coef->order,NULL); // destructed
@@ -828,7 +733,6 @@
 		constructor_mm_NN1_Operator_const_Multiarray_T(vv0_vv_vg,xyz_ve,'C',op_format,xyz_ve->order,NULL);
 
 	destructor_const_Multiarray_T(xyz_ve);
->>>>>>> 4c174d6d
 
 	return xyz_s;
 }
@@ -860,10 +764,6 @@
 	// basis are the same)
 	const struct Operator* vc0_vgc_vgc = get_Multiarray_Operator(g_e->vc0_vgc_vgc,(ptrdiff_t[]){0,0,p,p});
 
-<<<<<<< HEAD
-	// Multiply the operator to the geom_val values (the xyz values) to compute the coefficients (xyz_hat values)
-	return constructor_mm_NN1_Operator_const_Multiarray_R(vc0_vgc_vgc,geom_val,'C',op_format,geom_val->order,NULL);
-=======
 	return constructor_mm_NN1_Operator_const_Multiarray_T(vc0_vgc_vgc,geom_val,'C',op_format,geom_val->order,NULL);
 }
 
@@ -876,7 +776,6 @@
 
 	for (struct Intrusive_Link* curr = sim->faces->first; curr; curr = curr->next)
 		correct_for_exact_normal((struct Solver_Face_T*)curr);
->>>>>>> 4c174d6d
 }
 
 // Static functions ************************************************************************************************* //
@@ -1261,22 +1160,10 @@
 	const struct Operator* vc0_vv_vgs = get_Multiarray_Operator(g_e->vc0_vv_vgs,(ptrdiff_t[]){0,0,1,1});
 
 	const struct const_Multiarray_R*const xyz_ve = vol->xyz_ve;
-<<<<<<< HEAD
-	destructor_const_Multiarray_R(s_vol->geom_coef_p1);
-
-	// MSB: Compute an operator, multiarray multiplication, with the result being a multiarray.
-	// Move the multiarray into the geom_coef_p1 structure. Here, we are multiplying our opertor we
-	// just generated to the xyz_ve (the vertex points) to compute the coefficients. 
-	// xyz_ve->order = the number of dimensions of the xyz_ve multiarray (should be 2).
-	// Here, we construct the multiarray and move the data into the geom_coef_p1 structure.
-	const_constructor_move_const_Multiarray_R(&s_vol->geom_coef_p1,
-		constructor_mm_NN1_Operator_const_Multiarray_R(vc0_vv_vgs,xyz_ve,'C',op_format,xyz_ve->order,NULL)); // keep
-=======
 	destructor_const_Multiarray_T(s_vol->geom_coef_p1);
 	const_constructor_move_const_Multiarray_T
 	(&s_vol->geom_coef_p1,
 	 constructor_mm_NN1_Operator_const_Multiarray_T_Multiarray_R(vc0_vv_vgs,xyz_ve,'C',op_format,xyz_ve->order,NULL)); // keep
->>>>>>> 4c174d6d
 }
 
 static void compute_geom_coef_straight_T (const struct Simulation*const sim, struct Solver_Volume_T*const s_vol)
@@ -1309,16 +1196,7 @@
 
 static void compute_geom_coef_parametric_T (const struct Simulation*const sim, struct Solver_Volume_T*const s_vol)
 {
-<<<<<<< HEAD
-
-	// MSB: This function is called when compute_geom_coef is called (without the p). 
-	// We will compute the geometry coefficient values here based on our parametric mapping
-
-	// MSB: Use the vertex points to interpolate to the geometry node points (xyz_s) 
-	const struct const_Multiarray_R* xyz_s = constructor_xyz_s_ho_T('v',s_vol,sim); // destructed
-=======
 	const struct const_Multiarray_T* xyz_s = constructor_xyz_s_ho_T('v',s_vol,sim); // destructed
->>>>>>> 4c174d6d
 
 	// MSB: Here is where the geometry is set for the volume. We are first taking 
 	// the xyz_s values on the parametric domain and mapping them onto the 
@@ -1330,19 +1208,9 @@
 
 /// \todo add setup_bezier_mesh: Likely make this a separate function.
 
-<<<<<<< HEAD
-	// MSB: Use the geometry node points to compute the geometry coefficients and store these
-	// values in geom_coef
-
-	// MSB: Destroy the old geom_coef values and compute the new ones (the xyz_hat values)
-	destructor_const_Multiarray_R(s_vol->geom_coef);
-	const_constructor_move_const_Multiarray_R(&s_vol->geom_coef,constructor_geom_coef_ho_T(xyz,s_vol,sim)); // keep
-	destructor_const_Multiarray_R(xyz);
-=======
 	destructor_const_Multiarray_T(s_vol->geom_coef);
 	s_vol->geom_coef = constructor_geom_coef_ho_T(xyz,s_vol,sim); // keep
 	destructor_const_Multiarray_T(xyz);
->>>>>>> 4c174d6d
 
 	if (is_internal_geom_straight()) {
 		correct_face_xyz_straight_T(s_vol,sim);
