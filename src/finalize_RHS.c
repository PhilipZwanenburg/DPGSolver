// Copyright 2017 Philip Zwanenburg
// MIT License (https://github.com/PhilipZwanenburg/DPGSolver/blob/master/LICENSE)

#include "finalize_RHS.h"

#include <stdlib.h>
#include <stdio.h>
#include <string.h>

#include "Parameters.h"
#include "Macros.h"
#include "S_DB.h"
#include "S_ELEMENT.h"
#include "S_VOLUME.h"
#include "S_FACE.h"

#include "array_norm.h"
#include "matrix_functions.h"
#include "element_functions.h"
#include "exact_solutions.h"

/*
 *	Purpose:
 *		Finalize RHS term by summing VOLUME and FACE contributions and multiplying by the inverse mass matrix for
 *		explicit runs.
 *
 *	Comments:
 *		When the 'Collocated' option is enabled, the inverse VOLUME cubature weights are already included in the VV and
 *		FF operators used in the VOLUME and FACE info functions. Thus, only the inverse VOLUME element must be applied
 *		to RHS terms. When the option is disabled, the standard procedure of multiplication with the inverse mass matrix
 *		is carried out. The motivation for this is that a particular sum factorized operator becomes identity for the
 *		collocated scheme when this approach is adopted; see cases where diag = 2 in the VOLUME/FACE info routines.
 *
 *		Likely delete EFE = 0 option for source computation; implemented only for comparison with Hesthaven.
 *		(ToBeDeleted)
 *
 *	Notation:
 *
 *	References:
 */

struct S_OPERATORS {
	unsigned int NvnI, NvnS;
	double       *w_vI, *I_vG_vI, *ChiS_vI;
};

static void init_ops(struct S_OPERATORS *OPS, const struct S_VOLUME *VOLUME)
{
	// Standard datatypes
	unsigned int P, type, curved;
	struct S_ELEMENT *ELEMENT;

	P      = VOLUME->P;
	type   = VOLUME->type;
	curved = VOLUME->curved;

	ELEMENT = get_ELEMENT_type(type);

	OPS->NvnS = ELEMENT->NvnS[P];
	if (!curved) {
		OPS->NvnI = ELEMENT->NvnIs[P];

		OPS->w_vI = ELEMENT->w_vIs[P];

		OPS->I_vG_vI = ELEMENT->I_vGs_vIs[1][P][0];
		OPS->ChiS_vI = ELEMENT->ChiS_vIs[P][P][0];
	} else {
		OPS->NvnI = ELEMENT->NvnIc[P];

		OPS->w_vI = ELEMENT->w_vIc[P];

		OPS->I_vG_vI = ELEMENT->I_vGc_vIc[P][P][0];
		OPS->ChiS_vI = ELEMENT->ChiS_vIc[P][P][0];
	}
}

static void add_source(const struct S_VOLUME *VOLUME)
{
// Potential different treatment for Poisson and Euler equations -> Investigate (ToBeDeleted).

	// Initialize DB Parameters
	unsigned int d   = DB.d,
	             Neq = DB.Neq;

	// Standard datatypes
	unsigned int eq, n, NvnI, NvnS;
	double       *XYZ_vI, *f_vI, *detJV_vI, *w_vI;

	struct S_OPERATORS *OPS;

	OPS = malloc(sizeof *OPS); // free

	init_ops(OPS,VOLUME);

	NvnS = OPS->NvnS;
	NvnI = OPS->NvnI;

	w_vI = OPS->w_vI;

	XYZ_vI = malloc(NvnI*d * sizeof *XYZ_vI); // free
	mm_CTN_d(NvnI,d,VOLUME->NvnG,OPS->I_vG_vI,VOLUME->XYZ,XYZ_vI);

	f_vI = malloc(NvnI*Neq * sizeof *f_vI); // free
	compute_source(NvnI,XYZ_vI,f_vI);
	free(XYZ_vI);

	detJV_vI = VOLUME->detJV_vI;
	for (eq = 0; eq < Neq; eq++) {
		for (n = 0; n < NvnI; n++)
			f_vI[eq*NvnI+n] *= w_vI[n]*detJV_vI[n];
	}

//	mm_d(CBCM,CBNT,CBNT,NvnS,Neq,NvnI,-1.0,1.0,OPS->ChiS_vI,f_vI,VOLUME->RHS);
	mm_d(CBCM,CBNT,CBNT,NvnS,Neq,NvnI, 1.0,1.0,OPS->ChiS_vI,f_vI,VOLUME->RHS);
	free(f_vI);

	free(OPS);
}

double finalize_RHS(void)
{
	// Initialize DB Parameters
	char         *SolverType   = DB.SolverType;
	unsigned int Neq           = DB.Neq,
	             SourcePresent = DB.SourcePresent,
	             Collocated    = DB.Collocated;

	// Standard datatypes
	unsigned int iMax, jMax,
	             NvnSL, NvnSR, Boundary;
	double       maxRHS, maxRHSV, *VRHSL_ptr, *VRHSR_ptr, *FRHSL_ptr, *FRHSR_ptr, *detJV_vI_ptr,
	             *RHS_Final;

	struct S_VOLUME    *VL, *VR, *VOLUME;
	struct S_FACE     *FACE;

	// silence
	NvnSL = 0;

	for (FACE = DB.FACE; FACE; FACE = FACE->next) {
		VL    = FACE->VL;
		NvnSL = VL->NvnS;

		VR    = FACE->VR;
		NvnSR = VR->NvnS;

		VRHSL_ptr = VL->RHS;
		VRHSR_ptr = VR->RHS;

		FRHSL_ptr = FACE->RHSL;
		FRHSR_ptr = FACE->RHSR;

		Boundary = FACE->Boundary;
		for (iMax = Neq; iMax--; ) {
			for (jMax = NvnSL; jMax--; )
				*VRHSL_ptr++ += *FRHSL_ptr++;
			if (!Boundary) {
				for (jMax = NvnSR; jMax--; )
					*VRHSR_ptr++ += *FRHSR_ptr++;
			}
		}
	}

	// Add source contribution
	if (SourcePresent) {
		for (VOLUME = DB.VOLUME; VOLUME; VOLUME = VOLUME->next)
			add_source(VOLUME);
	}

	// Compute maxRHS for convergence monitoring
	maxRHS = 0.0;
	for (VOLUME = DB.VOLUME; VOLUME; VOLUME = VOLUME->next) {
		// Compute maxRHS for convergence monitoring
		NvnSL = VOLUME->NvnS;
		maxRHSV = array_norm_d(NvnSL,VOLUME->RHS,"Inf");
		if (maxRHSV > maxRHS)
			maxRHS = maxRHSV;
	}

	// Add MInv contribution to RHS for explicit runs
	if (strstr(SolverType,"Explicit")) {
<<<<<<< HEAD
//		if (SourcePresent)
//			printf("Warning: Ensure that sources are being treated properly.\n");

=======
>>>>>>> a830a3ab
		for (VOLUME = DB.VOLUME; VOLUME; VOLUME = VOLUME->next) {
			// Add (remaining) MInv contribution to RHS
			if (Collocated) {
				VRHSL_ptr = VOLUME->RHS;
				for (iMax = Neq; iMax--; ) {
					detJV_vI_ptr = VOLUME->detJV_vI;
					for (jMax = NvnSL; jMax--; )
						*VRHSL_ptr++ /= *detJV_vI_ptr++;
				}
			} else {
				RHS_Final = malloc(NvnSL*Neq * sizeof *RHS_Final);

				mm_CTN_d(NvnSL,Neq,NvnSL,VOLUME->MInv,VOLUME->RHS,RHS_Final);
				free(VOLUME->RHS);
				VOLUME->RHS = RHS_Final;
			}

		}
	}
	return maxRHS;
}<|MERGE_RESOLUTION|>--- conflicted
+++ resolved
@@ -179,12 +179,6 @@
 
 	// Add MInv contribution to RHS for explicit runs
 	if (strstr(SolverType,"Explicit")) {
-<<<<<<< HEAD
-//		if (SourcePresent)
-//			printf("Warning: Ensure that sources are being treated properly.\n");
-
-=======
->>>>>>> a830a3ab
 		for (VOLUME = DB.VOLUME; VOLUME; VOLUME = VOLUME->next) {
 			// Add (remaining) MInv contribution to RHS
 			if (Collocated) {
