--- conflicted
+++ resolved
@@ -267,15 +267,7 @@
 	norm_rIn  /= Nn;
 	norm_rOut /= Nn;
 
-<<<<<<< HEAD
-	if (0)
-		printf("%e %e\n",XOut[0],YOut[0]);
-
-	if (1||curved == 1) {
-//	if (curved == 1) {
-=======
 	if (BCcurved == 1) {
->>>>>>> 1a8c47e1
 		for (n = 0; n < Nn; n++) {
 			XOut[n] = XIn[n];
 			YOut[n] = YIn[n];
