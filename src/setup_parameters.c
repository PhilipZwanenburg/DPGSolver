// Copyright 2016 Philip Zwanenburg
// MIT License (https://github.com/PhilipZwanenburg/DPGSolver/master/LICENSE)

#include <stdlib.h>
#include <stdio.h>
#include <string.h>
#include <math.h>

#include "database.h"
#include "parameters.h"
#include "functions.h"

/*
 *	Purpose:
 *		Set up parameters based on inputs obtained in initialization.c.
 *
 *	Comments:
 *		FACET integration nodes must be consistent between FACETs of different element types.
 *
 *		Guidelines: (ToBeModified)
 *			PF           >= P
 *			PFr          >= P (PFr = PF+PC is the order needed to represent Fr exactly)
 *			PI(v/f)(s/c) >= 2*P
 *				Note: For the collocated scheme, if PIv < 2*P (GLL/WSH nodes), the Galerkin projection operators are no
 *				      longer exact. This may have a negative impact on the code (ToBeModified).
 *
 *			TP Elements:
 *				GL  : Best cubature nodes
 *				GLL : Best interpolating nodes
 *
 *			SI Elements:
 *				AO        : Best interpolating nodes
 *
 *				2D (TRI):
 *					WS : Best collocated nodes? => Compare with Taylor(2007) (ToBeModified)
 *					WV : Best cubature nodes?   => Compare with Xiao(2010) (ToBeModified)
 *
 *				3D (TET):
 *					SH : Best collocated nodes? (ToBeModified)
 *					WV : Best cubature nodes?   (ToBeModified)
 *
 *				Note: For simplicity of treating all elements, WS (2D) and SH (3D) are both stored as WSH (2D-3D).
 *
 *			WEDGE Elements:
 *				Combination of TP and SI Element nodes
 *
 *			PYR Elements:
 *				ToBeModified
 *
 *		For the collocated scheme, it is advantageous to use WV nodes for TET FACET cubature nodes as they have better
 *		integration properties and there is no collocated with the FACET between the 2D and 3D WSH nodes anyways.
 *		However, if WEDGEs are also present, this cannot be done as it destroys the sum factorization capabilities.
 *		Perhaps make a modification to allow for this in the future when only TETs are present. (ToBeDeleted)
 *
 *		For computational efficiency, it is beneficial to use GLL-AO nodes (i.e. VOLUME nodes which have a subset
 *		situated on ELEMENT FACETs) as this results in sparse FACET operators. Intuitively, this can be understood by
 *		noting that basis functions represent the solution to order P both in the VOLUME and on FACETs in this case.
 *		Thus, when operating on VOLUME nodes for FACET operators, as the VOLUME nodes on the FACET already fully
 *		represent the solution of order P on the FACET, the other nodes have no contribution.
 *		Note that for HEX ELEMENTs, results have shown that this can lead to a deterioration in accuracy. This may be
 *		acceptable however given the performance gains.
 *		Also, it is important to find a break-even with the standard BLAS call here as the sparsity is not as
 *		significant as that for the sum-factorized operators (ToBeDeleted).
 *
 *	Notation:
 *		NP       : (N)umber of (P)olynomial orders available
 *		NEC      : (N)umber of (E)lement (C)lasses
 *		PR       : Order of solution to read in from the (R)estart file.
 *		PP       : Order used for (P)lotting.
 *
 *		PG()     : Order used for representation of element (G)eometry.
 *		PC()[]   : Order used for representation of (C)ofactor matrix terms.
 *		PJ()[]   : Order used for representation of (J)acobian determinant terms.
 *		PFr()[]  : Order used for representation of (F)lux in (r)eference space.
 *		           () : (s)traight, (c)urved
 *		           [] : TP [0], SI [1], PYR [2]
 *		PF       : Order used for representation of the (F)lux.
 *
 *		PI(1)(2) : Order used for integration (cubature order).
 *		           (1) : (v)olume, (f)acet
 *		           (2) : (s)traight, (c)urved
 *
 *		SF_BE[0][1][2] : Flag for when (S)um (F)actorization (B)reaks (E)ven.
 *		                 [0] - Polynomial order
 *		                 [1] - 0: VOLUME, 1: FACET
 *		                 [2] - 0: TP (QUAD/HEX), 1: WEDGE
 *		                 Note: It may be beneficial to also add the capability for the fast interpolation/differentiation
 *		                       using the Fourier transformed operators, certainly if running the code in a very high-order
 *		                       setting. As the test space in DPG requires higher order than the trial space, this may be
 *		                       even more relevant if using DPG. Note that the same "trick" can be played for TP elements
 *		                       using a 2D Fourier Transform.
 *		                       See Hesthaven(2000)-Stable_Spectral_Methods_on_Tetrahedral_Elements for details. Also see
 *		                       Fladrich-Stiller(2008)-Improved_Performance_for_Nodal_Spectral_Element_Operators for
 *		                       computational considerations.
 *
 *		VFPartUnity     : Flag for whether the (V)OLUME nodes form a (Part)ition of (Unity) on the ELEMENT (F)ACETs.
 *
 *		AC              : Specifies whether (a)ll elements are (c)urved or not.
 *		ExactGeom       : Move boundary nodes to exact geometry if enabled.
 *		Parametrization : Type of parametrization used in curved elements.
 *
 *		NodeType()[] : Node type used for each type of node () and each type of element [].
 *		               () : (S)olution, (F)lux, (F)lux in (r)eference space, (I)ntegration
 *		                    (f)acet/(v)olume (s)traight/(c)urved
 *		               [] : TP [0], SI [1], PYR [2]
 *		InviscidFluxType : Type of inviscid numerical flux used.
 *		                   Options: LF, ROE
 *		ExplicitSolverType : Type of explicit timestepping scheme used.
 *		                     Options: RK3_(S)trong(S)tability(Preserving), RK4_(L)ow(S)torage
 *
 *	References:
 *
 */

void setup_parameters()
{
	// Initialize DB Parameters
	unsigned int d          = DB.d,
	             PMax       = DB.PMax,
	             ML         = DB.ML,
	             EFE        = DB.EFE,
	             Collocated = DB.Collocated;

	char         *Parametrization,
	             **NodeTypeG,
	             ***NodeTypeS,   ***NodeTypeF,   ***NodeTypeFrs, ***NodeTypeFrc,
	             ***NodeTypeIfs, ***NodeTypeIfc, ***NodeTypeIvs, ***NodeTypeIvc;
	unsigned int i, iMax, u1, u2,
	             P, NP, NEC, IntOrderfs, IntOrderfc, IntOrdervs, IntOrdervc,
	             ***SF_BE, *VFPartUnity,
	             PGs, *PGc, **PCs, **PCc, **PJs, **PJc,
	             *PF, **PFrs, **PFrc, **PIfs, **PIfc, **PIvs, **PIvc;

	if (DB.PGlobal > PMax)
		printf("Error: P must be less than or equal PMax.\n"), exit(1);
	if (PMax == 0)
		printf("Error: Please choose PMax > 0.\n"), exit(1);

	u1 = 1;
	u2 = 2;

	NP  = PMax+1;
	NEC = 3;

	SF_BE = malloc(NP * sizeof *SF_BE); // keep
	PGc   = malloc(NP * sizeof *PGc);   // keep
	PCs   = malloc(NP * sizeof *PCs);   // keep
	PCc   = malloc(NP * sizeof *PCc);   // keep
	PJs   = malloc(NP * sizeof *PJs);   // keep
	PJc   = malloc(NP * sizeof *PJc);   // keep
	PF    = malloc(NP * sizeof *PF);    // keep
	PFrs  = malloc(NP * sizeof *PFrs);  // keep
	PFrc  = malloc(NP * sizeof *PFrc);  // keep
	PIfs  = malloc(NP * sizeof *PIfs);  // keep
	PIfc  = malloc(NP * sizeof *PIfc);  // keep
	PIvs  = malloc(NP * sizeof *PIvs);  // keep
	PIvc  = malloc(NP * sizeof *PIvc);  // keep

	VFPartUnity = calloc((NEC+1) , sizeof *VFPartUnity); // keep

	Parametrization = malloc(STRLEN_MAX * sizeof *NodeTypeS); // keep
	NodeTypeG       = malloc(NEC * sizeof *NodeTypeG);        // keep
	NodeTypeS       = malloc(NP  * sizeof *NodeTypeS);        // keep
	NodeTypeF       = malloc(NP  * sizeof *NodeTypeF);        // keep
	NodeTypeFrs     = malloc(NP  * sizeof *NodeTypeFrs);      // keep
	NodeTypeFrc     = malloc(NP  * sizeof *NodeTypeFrc);      // keep
	NodeTypeIfs     = malloc(NP  * sizeof *NodeTypeIfs);      // keep
	NodeTypeIfc     = malloc(NP  * sizeof *NodeTypeIfc);      // keep
	NodeTypeIvs     = malloc(NP  * sizeof *NodeTypeIvs);      // keep
	NodeTypeIvc     = malloc(NP  * sizeof *NodeTypeIvc);      // keep


	// Restart and Plotting
	if (DB.Restart == -1) {
		DB.PR = 0;
	} else if (DB.Restart ==  0) {
		if (DB.PGlobal == 0)
			printf("Invalid entry for Restart.\n"), exit(1);
		else
			DB.PR = DB.PGlobal-1;
	} else {
		DB.PR = DB.PGlobal;
	}

	DB.PP = max(DB.PGlobal,u1);
/*
	if (DB.PGlobal == 0) {
		DB.PP = DB.PGlobal+1;
	} else {
		if (PMax >= ML)
			DB.PP = max(PMax-ML,DB.PGlobal);
		else
			DB.PP = DB.PGlobal;
	}
*/

	// Geometry
	PGs = 1;

	if (strstr(DB.MeshType,"ToBeCurved") != NULL)
		DB.AC = 1, DB.ExactGeom = 0;
	else
		DB.AC = 0, DB.ExactGeom = 1;

	// ToBeModified (likely included in .ctrl file)
	strcpy(Parametrization,"ArcLength");
	//strcpy(Parametrization,"RadialProjection");

	for (i = 0; i < NEC; i++)
		NodeTypeG[i] = malloc(STRLEN_MIN * sizeof **NodeTypeG); // keep

	strcpy(NodeTypeG[0],"GLL");
	strcpy(NodeTypeG[1],"AO");
	strcpy(NodeTypeG[2],"GLL");

	// Order dependent parameters
	for (P = 0; P <= PMax; P++) {
		// Sum Factorization
		SF_BE[P] = malloc(2 * sizeof **SF_BE);
		for (i = 0; i < 2; i++)
			SF_BE[P][i] = calloc(2 , sizeof ***SF_BE);

		// TP (2D is possibly higher than P8, 3D was tested on the PeriodicVortex case)
		if (d == 1 || (d == 2 && P > 8) || (d == 3 && P > 2)) SF_BE[P][0][0] = 1;
		if (d == 1 || (d == 2 && P > 8) || (d == 3 && P > 2)) SF_BE[P][0][1] = 1;

		// WEDGE
		if (d == 3 && P > 4) SF_BE[P][1][0] = 1;
		if (d == 3 && P > 4) SF_BE[P][1][1] = 1;

		// Geometry
		PCs[P] = malloc(NEC * sizeof **PCs); // keep
		PCc[P] = malloc(NEC * sizeof **PCc); // keep
		PJs[P] = malloc(NEC * sizeof **PJs); // keep
		PJc[P] = malloc(NEC * sizeof **PJc); // keep

		// ToBeDeleted: These orders may not be sufficient for 3D. To be investigated.
<<<<<<< HEAD
		PGc[P]    = max(P,u2);
=======
//		PGc[P]    = max(P,u2);
		PGc[P]    = max(P+1,u2);
>>>>>>> d7cb344f
		PCs[P][0] = PGs;
		PCs[P][1] = max(PGs-1,u1);
		PCs[P][2] = PGs;             // ToBeModified
		PCc[P][0] = PGc[P];
		PCc[P][1] = max(PGc[P]-1,u1);
		PCc[P][2] = PGc[P];          // ToBeModified
		PJs[P][0] = PGs;
		PJs[P][1] = max(PGs-1,u1);
		PJs[P][2] = PGs;             // ToBeModified
		PJc[P][0] = PGc[P];
		PJc[P][1] = max(PGc[P]-1,u1);
		PJc[P][2] = PGc[P];          // ToBeModified

		// Integration & Interpolation
		PFrs[P] = malloc(NEC * sizeof **PFrs); // keep
		PFrc[P] = malloc(NEC * sizeof **PFrc); // keep
		PIfs[P] = malloc(NEC * sizeof **PIfs); // keep
		PIfc[P] = malloc(NEC * sizeof **PIfc); // keep
		PIvs[P] = malloc(NEC * sizeof **PIvs); // keep
		PIvc[P] = malloc(NEC * sizeof **PIvc); // keep

		NodeTypeS[P]   = malloc(NEC * sizeof **NodeTypeS); // keep
		NodeTypeF[P]   = malloc(NEC * sizeof **NodeTypeF); // keep
		NodeTypeFrs[P] = malloc(NEC * sizeof **NodeTypeFrs); // keep
		NodeTypeFrc[P] = malloc(NEC * sizeof **NodeTypeFrc); // keep
		NodeTypeIfs[P] = malloc(NEC * sizeof **NodeTypeIfs); // keep
		NodeTypeIfc[P] = malloc(NEC * sizeof **NodeTypeIfc); // keep
		NodeTypeIvs[P] = malloc(NEC * sizeof **NodeTypeIvs); // keep
		NodeTypeIvc[P] = malloc(NEC * sizeof **NodeTypeIvc); // keep

		for (i = 0; i < NEC; i++) {
			NodeTypeS[P][i]   = malloc(STRLEN_MIN * sizeof ***NodeTypeS);   // keep
			NodeTypeF[P][i]   = malloc(STRLEN_MIN * sizeof ***NodeTypeF);   // keep
			NodeTypeFrs[P][i] = malloc(STRLEN_MIN * sizeof ***NodeTypeFrs); // keep
			NodeTypeFrc[P][i] = malloc(STRLEN_MIN * sizeof ***NodeTypeFrc); // keep
			NodeTypeIfs[P][i] = malloc(STRLEN_MIN * sizeof ***NodeTypeIfs); // keep
			NodeTypeIfc[P][i] = malloc(STRLEN_MIN * sizeof ***NodeTypeIfc); // keep
			NodeTypeIvs[P][i] = malloc(STRLEN_MIN * sizeof ***NodeTypeIvs); // keep
			NodeTypeIvc[P][i] = malloc(STRLEN_MIN * sizeof ***NodeTypeIvc); // keep
		}

		if (!Collocated) {
			if (!EFE)
				PF[P] = P+1;
			else
				PF[P] = P;

			// Interpolation (TP)
			if (!EFE) {
				PFrs[P][0] = PCs[P][0]+PF[P];
				PFrc[P][0] = PCc[P][0]+PF[P];
			} else {
				PFrs[P][0] = P;
				PFrc[P][0] = P;
			}

			if (strstr(DB.NodeType,"GLL") != NULL) {
				if (P == 0)
					strcpy(NodeTypeS[P][0],"GL");
				else
					strcpy(NodeTypeS[P][0],"GLL");

				if (PF[P] == 0)
					strcpy(NodeTypeF[P][0],"GL");
				else
					strcpy(NodeTypeF[P][0],"GLL");

				strcpy(NodeTypeFrs[P][0],"GLL");
				strcpy(NodeTypeFrc[P][0],"GLL");
			} else {
				strcpy(NodeTypeS  [P][0],"GL");
				strcpy(NodeTypeF  [P][0],"GL");
				strcpy(NodeTypeFrs[P][0],"GL");
				strcpy(NodeTypeFrc[P][0],"GL");
			}

			// Interpolation (SI)
			if (!EFE) {
				PFrs[P][1] = PCs[P][1]+PF[P];
				PFrc[P][1] = PCc[P][1]+PF[P];
			} else {
				PFrs[P][1] = P;
				PFrc[P][1] = P;
			}

			if (strstr(DB.NodeType,"AO") != NULL) {
				if (P == 0) {
					strcpy(NodeTypeS[P][1],"WSH");
				} else {
					strcpy(NodeTypeS[P][1],"AO");
				}

				if (PF[P] == 0) {
					strcpy(NodeTypeF[P][1],"WSH");
				} else {
					strcpy(NodeTypeF[P][1],"AO");
				}

				strcpy(NodeTypeFrs[P][1],"AO");
				strcpy(NodeTypeFrc[P][1],"AO");
			} else {
				strcpy(NodeTypeS  [P][1],"WSH");
				strcpy(NodeTypeF  [P][1],"WSH");
				strcpy(NodeTypeFrs[P][1],"WSH");
				strcpy(NodeTypeFrc[P][1],"WSH");
			}

			// Interpolation (PYR)
			if (strstr(DB.NodeType,"GLL") != NULL) {
				if (P == 0)
					strcpy(NodeTypeS[P][2],"GL");
				else
					strcpy(NodeTypeS[P][2],"GLL");

				if (PF[P] == 0)
					strcpy(NodeTypeF[P][2],"GL");
				else
					strcpy(NodeTypeF[P][2],"GLL");

				strcpy(NodeTypeFrs[P][2],"GLL");
				strcpy(NodeTypeFrc[P][2],"GLL");
			} else {
				strcpy(NodeTypeS  [P][2],"GL");
				strcpy(NodeTypeF  [P][2],"GL");
				strcpy(NodeTypeFrs[P][2],"GL");
				strcpy(NodeTypeFrc[P][2],"GL");
			}

			// Integration
			IntOrderfs = max(2*P,u1);
			IntOrderfc = max(2*P,u1);
			IntOrdervs = max(2*P,u1);
			IntOrdervc = max(2*P,u1);

			// TP
			strcpy(NodeTypeIfs[P][0],"GL");
			strcpy(NodeTypeIfc[P][0],"GL");
			strcpy(NodeTypeIvs[P][0],"GL");
			strcpy(NodeTypeIvc[P][0],"GL");

			PIfs[P][0] = floor(1.0*IntOrderfs/2.0);
			PIfc[P][0] = floor(1.0*IntOrderfc/2.0);
			PIvs[P][0] = floor(1.0*IntOrdervs/2.0);
			PIvc[P][0] = floor(1.0*IntOrdervc/2.0);

			// SI
			if (d == 2) {
				strcpy(NodeTypeIfs[P][1],"GL");
				strcpy(NodeTypeIfc[P][1],"GL");
				strcpy(NodeTypeIvs[P][1],"WV");
				strcpy(NodeTypeIvc[P][1],"WV");

				PIfs[P][1] = floor(1.0*IntOrderfs/2.0);
				PIfc[P][1] = floor(1.0*IntOrderfc/2.0);
				PIvs[P][1] = IntOrdervs;
				PIvc[P][1] = IntOrdervc;
			} else if (d == 3) {
				strcpy(NodeTypeIfs[P][1],"WV");
				strcpy(NodeTypeIfc[P][1],"WV");
				strcpy(NodeTypeIvs[P][1],"WV");
				strcpy(NodeTypeIvc[P][1],"WV");

				PIfs[P][1] = IntOrderfs;
				PIfc[P][1] = IntOrderfc;
				PIvs[P][1] = IntOrdervs;
				PIvc[P][1] = IntOrdervc;
			}

			// PYR
			strcpy(NodeTypeIfs[P][2],"NOT_USED");
			strcpy(NodeTypeIfc[P][2],"NOT_USED");
			strcpy(NodeTypeIvs[P][2],"GLW");
			strcpy(NodeTypeIvc[P][2],"GLW");

			PIfs[P][2] = 0; // Not used
			PIfc[P][2] = 0; // Not used
			PIvs[P][2] = floor(1.0*IntOrdervs/2.0);
			PIvc[P][2] = floor(1.0*IntOrdervc/2.0);
		} else { // Collocated
			// THESE PARAMETERS CANNOT BE MODIFIED.
			if (strstr(DB.BasisType,"Nodal") == NULL) {
				printf("Selected BasisType: %s.\n",DB.BasisType);
				printf("Error: Nodal BasisType must be selected to use a collocated scheme\n"), exit(1);
			}

			PF[P] = P;

			// TP
			PFrs[P][0] = P;
			PFrc[P][0] = P;

			if (strstr(DB.NodeType,"GLL") != NULL && P > 0) {
				/*
				 * Brian's original code parameters
				 * This is the only version of the scheme where all nodes are collocated (i.e. FACET nodes are
				 * collocated with VOLUME nodes as well). Consequently, there is negligible additional cost for the
				 * strong form as compared to the weak form as the discontinuous boundary flux term is already evaluated
				 * in the VOLUME term.
				 */

				strcpy(NodeTypeS  [P][0],"GLL");
				strcpy(NodeTypeF  [P][0],"GLL");
				strcpy(NodeTypeFrs[P][0],"GLL");
				strcpy(NodeTypeFrc[P][0],"GLL");

				strcpy(NodeTypeIfs[P][0],"GLL");
				strcpy(NodeTypeIfc[P][0],"GLL");
				strcpy(NodeTypeIvs[P][0],"GLL");
				strcpy(NodeTypeIvc[P][0],"GLL");
			} else {
				strcpy(NodeTypeS  [P][0],"GL");
				strcpy(NodeTypeF  [P][0],"GL");
				strcpy(NodeTypeFrs[P][0],"GL");
				strcpy(NodeTypeFrc[P][0],"GL");

				strcpy(NodeTypeIfs[P][0],"GL");
				strcpy(NodeTypeIfc[P][0],"GL");
				strcpy(NodeTypeIvs[P][0],"GL");
				strcpy(NodeTypeIvc[P][0],"GL");
			}

			// SI
			PFrs[P][1] = P;
			PFrc[P][1] = P;

			strcpy(NodeTypeS  [P][1],"WSH");
			strcpy(NodeTypeF  [P][1],"WSH");
			strcpy(NodeTypeFrs[P][1],"WSH");
			strcpy(NodeTypeFrc[P][1],"WSH");

			strcpy(NodeTypeIvs[P][1],"WSH");
			strcpy(NodeTypeIvc[P][1],"WSH");
			if (d == 2) {
				if (strstr(DB.NodeType,"GLL") != NULL && P > 0) {
					strcpy(NodeTypeIfs[P][1],"GLL");
					strcpy(NodeTypeIfc[P][1],"GLL");
				} else {
					strcpy(NodeTypeIfs[P][1],"GL");
					strcpy(NodeTypeIfc[P][1],"GL");
				}
			} else if (d == 3) {
				strcpy(NodeTypeIfs[P][1],"WSH");
				strcpy(NodeTypeIfc[P][1],"WSH");
//				strcpy(NodeTypeIfs[P][1],"WV");
//				strcpy(NodeTypeIfc[P][1],"WV");
			}

			// PYR
			PFrs[P][2] = P;
			PFrc[P][2] = P;

			// Note: Collocated interpolation/integration nodes for PYR elements are currently unavailable
			strcpy(NodeTypeS  [P][2],"NOT_SUPPORTED");
			strcpy(NodeTypeF  [P][2],"NOT_SUPPORTED");
			strcpy(NodeTypeFrs[P][2],"NOT_SUPPORTED");
			strcpy(NodeTypeFrc[P][2],"NOT_SUPPORTED");

			strcpy(NodeTypeIfs[P][2],"NOT_SUPPORTED");
			strcpy(NodeTypeIfc[P][2],"NOT_SUPPORTED");
			strcpy(NodeTypeIvs[P][2],"NOT_SUPPORTED");
			strcpy(NodeTypeIvc[P][2],"NOT_SUPPORTED");

			// For collocated interpolation and integration nodes, a desired VOLUME integration order cannot be
			// specified. Further, if using GLL NodeType, FACET integration order also cannot be specified.
			for (i = 0; i < NEC; i++) {
				PIfs[P][i] = P;
				PIfc[P][i] = P;
				PIvs[P][i] = P;
				PIvc[P][i] = P;
			}
		}
	}

// Check break-even with standard BLAS call (ToBeDeleted)
	if (strstr(DB.BasisType,"Nodal") != NULL) {
		for (i = 0, iMax = NEC+1; i < iMax; i++) {
			if ((i == 0 && strstr(DB.NodeType,"GLL")    != NULL) ||
			    (i == 1 && strstr(DB.NodeType,"AO")     != NULL) ||
			    (i == 2 && strstr(DB.NodeType,"GLL")    != NULL) ||
			    (i == 3 && strstr(DB.NodeType,"GLL-AO") != NULL))
					VFPartUnity[i] = 1;
		}
	}

	// Solver
//	DB.InviscidFluxType = FLUX_LF;
	DB.InviscidFluxType = FLUX_ROE;

 	DB.ExplicitSolverType = RK3_SSP;
// 	DB.ExplicitSolverType = RK4_LS;

	// hp adaptation
	DB.DOFcap_frac = 10.0;
	DB.refine_frac = 0.3;
	DB.coarse_frac = 0.1;

	// Assign DB Parameters
	DB.NP    = NP;
	DB.NEC   = NEC;

	DB.SF_BE = SF_BE;
	DB.PGs   = PGs;
	DB.PGc   = PGc;
	DB.PCs   = PCs;
	DB.PCc   = PCc;
	DB.PJs   = PJs;
	DB.PJc   = PJc;
	DB.PF    = PF;
	DB.PFrs  = PFrs;
	DB.PFrc  = PFrc;
	DB.PIfs  = PIfs;
	DB.PIfc  = PIfc;
	DB.PIvs  = PIvs;
	DB.PIvc  = PIvc;

	DB.Parametrization = Parametrization;
	DB.NodeTypeG       = NodeTypeG;
	DB.NodeTypeS       = NodeTypeS;
	DB.NodeTypeF       = NodeTypeF;
	DB.NodeTypeFrs     = NodeTypeFrs;
	DB.NodeTypeFrc     = NodeTypeFrc;
	DB.NodeTypeIfs     = NodeTypeIfs;
	DB.NodeTypeIfc     = NodeTypeIfc;
	DB.NodeTypeIvs     = NodeTypeIvs;
	DB.NodeTypeIvc     = NodeTypeIvc;

	DB.VFPartUnity = VFPartUnity;
}<|MERGE_RESOLUTION|>--- conflicted
+++ resolved
@@ -61,6 +61,11 @@
  *		acceptable however given the performance gains.
  *		Also, it is important to find a break-even with the standard BLAS call here as the sparsity is not as
  *		significant as that for the sum-factorized operators (ToBeDeleted).
+ *
+ *		Based on preliminary tests, using PYR ELEMENTs with Adapt ~= 0 requires the use of WSH nodes (usage of AO nodes
+ *		resulted in divergence in the PeriodicVortex case). This is perhaps reminiscent of the need to use PF = P+1 on
+ *		TETs when using AO nodes in the matlab code for EFE = 0 in order to reduce aliasing error. Possibly investigate
+ *		further (ToBeModified).
  *
  *	Notation:
  *		NP       : (N)umber of (P)olynomial orders available
@@ -235,12 +240,8 @@
 		PJc[P] = malloc(NEC * sizeof **PJc); // keep
 
 		// ToBeDeleted: These orders may not be sufficient for 3D. To be investigated.
-<<<<<<< HEAD
-		PGc[P]    = max(P,u2);
-=======
 //		PGc[P]    = max(P,u2);
 		PGc[P]    = max(P+1,u2);
->>>>>>> d7cb344f
 		PCs[P][0] = PGs;
 		PCs[P][1] = max(PGs-1,u1);
 		PCs[P][2] = PGs;             // ToBeModified
