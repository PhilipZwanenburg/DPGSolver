// Copyright 2017 Philip Zwanenburg
// MIT License (https://github.com/PhilipZwanenburg/DPGSolver/blob/master/LICENSE)

#include "initialize_test_case.h"

#include <stdlib.h>
#include <stdio.h>
#include <math.h>
#include <string.h>
#include <limits.h>
#include <stdbool.h>

#include "Parameters.h"
#include "Macros.h"
#include "S_DB.h"
#include "S_ELEMENT.h"
#include "S_VOLUME.h"

#include "element_functions.h"
#include "matrix_functions.h"
#include "variable_functions.h"
#include "exact_solutions.h"
#include "adaptation.h"
#include "compute_errors.h"
#include "array_print.h"
#include "output_to_paraview.h"
#include "update_VOLUMEs.h"
#include "update_FACEs.h"
#include "setup_geom_factors.h"
#include "array_free.h"

/*
 *	Purpose:
 *		Initialize solution on all VOLUMEs for each test case.
 *
 *	Comments:
 *		For the Poisson case, the solution is initialized to 0 such that the update in the linear solve returns the
 *		exact solution (i.e. du = u-u0 = u).
 *
 *		For unsteady cases, it would be advantageous to write an adaptive initialization function. This could most
 *		easily be done by updating the mesh to be in a much finer space than the original, initializing the solution
 *		there, and only coarsening in regions where the initial solution error is low (ToBeDeleted).
 *
 *	Notation:
 *
 *	References:
 */

struct S_OPERATORS {
	unsigned int NvnS, NvnI, NvnG, NvnC, NvnSPm1;
	double       *w_vI, *I_vG_vI, *I_vG_vS, *ChiS_vI, *ChiInvS_vS, *I_vC_vS, **D_vG_vC, **GradChiS_vS,
	             **Ihat_vS_vS, **L2hat_vS_vS;
};

struct S_VInfo {
	int          P, level;
	unsigned int type, refine_p, refine_h, adapt_class, adapt_type,
	             fh_range[NFMAX*2], neigh[NFMAX*NFREFMAX];
	double       L2s;
};

static void init_ops(struct S_OPERATORS *OPS, const struct S_VOLUME *VOLUME)
{
	// Standard datatypes
	unsigned int P, type, curved;
	struct S_ELEMENT *ELEMENT_OPS;

	P = VOLUME->P;
	type   = VOLUME->type;
	curved = VOLUME->curved;

	ELEMENT_OPS = get_ELEMENT_type(type);

	OPS->NvnS        = ELEMENT_OPS->NvnS[P];
//	OPS->NvnSPm1     = ELEMENT_OPS->NvnS[P-1];
	OPS->ChiInvS_vS  = ELEMENT_OPS->ChiInvS_vS[P][P][0];
	OPS->GradChiS_vS = ELEMENT_OPS->GradChiS_vS[P][P][0];
//	OPS->Ihat_vS_vS  = ELEMENT_OPS->Ihat_vS_vS[P-1][P];
//	OPS->L2hat_vS_vS = ELEMENT_OPS->L2hat_vS_vS[P][P-1];
	if (!curved) {
		OPS->NvnI = ELEMENT_OPS->NvnIs[P];
		OPS->NvnG = ELEMENT_OPS->NvnGs[1];
		OPS->NvnC = ELEMENT_OPS->NvnCs[P];

		OPS->w_vI = ELEMENT_OPS->w_vIs[P];

		OPS->I_vG_vI = ELEMENT_OPS->I_vGs_vIs[1][P][0];
		OPS->I_vG_vS = ELEMENT_OPS->I_vGs_vS[1][P][0];
		OPS->I_vC_vS = ELEMENT_OPS->I_vCs_vS[P][P][0];
		OPS->ChiS_vI = ELEMENT_OPS->ChiS_vIs[P][P][0];

		OPS->D_vG_vC = ELEMENT_OPS->D_vGs_vCs[1][P][0];
	} else {
		OPS->NvnI = ELEMENT_OPS->NvnIc[P];
		OPS->NvnG = ELEMENT_OPS->NvnGc[P];
		OPS->NvnC = ELEMENT_OPS->NvnCc[P];

		OPS->w_vI = ELEMENT_OPS->w_vIc[P];

		OPS->I_vG_vI = ELEMENT_OPS->I_vGc_vIc[P][P][0];
		OPS->I_vG_vS = ELEMENT_OPS->I_vGc_vS[P][P][0];
		OPS->I_vC_vS = ELEMENT_OPS->I_vCc_vS[P][P][0];
		OPS->ChiS_vI = ELEMENT_OPS->ChiS_vIc[P][P][0];

		OPS->D_vG_vC = ELEMENT_OPS->D_vGc_vCc[P][P][0];
	}
}

void compute_solution(const unsigned int Nn, double *XYZ, double *UEx, const unsigned int solved);
static void adapt_initial(unsigned int *adapt_update);
static void check_levels_refine(const unsigned int indexg, struct S_VInfo **VInfo_list, const unsigned int adapt_class);

void initialize_test_case_parameters(void)
{
	char         *TestCase      = DB.TestCase,
	             *PDE           = DB.PDE,
	             *PDESpecifier  = DB.PDESpecifier,
	             *Geometry      = DB.Geometry,
	             *GeomSpecifier = DB.GeomSpecifier;
	unsigned int d              = DB.d;

	// Initialize Geometry related parameters which are used for all TestCase types
	bool InitializedGeometry = 1;
	if (strstr(Geometry,"GaussianBump")) {
		DB.GBa = 0.0625;
		DB.GBb = 0.0;

		double BExp = 0.0;
		if      (strstr(GeomSpecifier,"/0/"))   BExp = 0.0;
		else if (strstr(GeomSpecifier,"/0-5/")) BExp = 0.5;
		else if (strstr(GeomSpecifier,"/1/"))   BExp = 1.0;
		else
			EXIT_UNSUPPORTED;

		DB.GBc = 0.2/pow(2.0,BExp);
	} else if (strstr(Geometry,"Ringleb")) {
		DB.Q0   = 0.5;
		DB.KMin = 0.7;
		DB.KMax = 1.5;
	} else if (strstr(Geometry,"NacaSymmetric")) {
		double r = 0.25;

		DB.NSc = 1.0;
		DB.NSt = DB.NSc*sqrt(r)/1.1019;
		DB.NS0 =  0.2969;
		DB.NS1 = -0.1260;
		DB.NS2 = -0.3516;
		DB.NS3 =  0.2843;
		DB.NS4 = -0.1036;
	} else if (strstr(Geometry,"JoukowskiSymmetric")) {
		double a, l, t;
		a = 1.0;

		double ratio = 0.0;
		if      (strstr(GeomSpecifier,"/1/"))    ratio = 1.0;
		else if (strstr(GeomSpecifier,"/2-25/")) ratio = 2.25;
		else
			EXIT_UNSUPPORTED;

//			l = a/1.00; // MInf = 0.20
//			l = a/2.25; // MInf = 0.25
		l = a/ratio;
		t = PI;

		double l2, l3, cost2;
		l2    = pow(l,2.0);
		l3    = pow(l,3.0);
		cost2 = pow(cos(t),2.0);

		DB.JSxL = -2.0*a*(l3+(l3+2.0*l2+l)*cost2+l2-(2.0*l3+3.0*l2+2.0*l+1.0)*cos(t)+l)/
		          (2.0*l2-2.0*(l2+l)*cos(t)+2.0*l+1.0);
		DB.JSa = a;
		DB.JSl = l;
	} else if (strstr(Geometry,"HoldenRamp")) {
		// Current not used.
		printf("Warning: Ensure correct implementation before using.\n"), EXIT_MSG;

		DB.lHR = 1.0;

		printf("Error: Update this to depend on GeomSpecifier.\n"), EXIT_MSG;
//		DB.rIn = 2.54161;   // L/C ~= 1
//		DB.rIn = 1.52613;   // L/C ~= 2
		DB.rIn = 0.363683;  // L/C ~= 10
//		DB.rIn = 0.0380061; // L/C ~= 100
//		DB.rIn = 0.0038178; // L/C ~= 1000
	} else {
		if (strstr(DB.MeshType,"Curved"))
			InitializedGeometry = 0;
	}

	DB.Nvar = 0;
	DB.Neq  = 0;

	DB.SolverType = malloc(STRLEN_MIN * sizeof *(DB.SolverType)); // keep
	if (strstr(PDE,"Advection")) {
		// Currently requires div (dot) b = 0
		DB.PDE_index        = PDE_ADVECTION;
		DB.InviscidFluxType = FLUX_UPWIND;

		DB.Nvar = 1;
		DB.Neq  = 1;

		DB.Viscous = 0;
		DB.SourcePresent = 0;

		if (strstr(PDESpecifier,"Steady"))
			strcpy(DB.SolverType,"Implicit");
		else if (strstr(PDESpecifier,"Unsteady"))
			strcpy(DB.SolverType,"Explicit");
		else
			EXIT_UNSUPPORTED;

		if (strstr(PDESpecifier,"Default") || strstr(PDESpecifier,"Peterson")) {
			DB.ADV_b[0] = 0.0;
			DB.ADV_b[1] = 1.0;
			DB.ADV_b[2] = 0.0;
		} else {
			EXIT_UNSUPPORTED;
		}

		if (strstr(Geometry,"n-Cube")) {
			if (strstr(GeomSpecifier,"YL")) {
				DB.ADV_XYZB[0] = -1.0;
				DB.ADV_XYZB[1] = -1.0;
				DB.ADV_XYZB[2] = -1.0;
			} else {
				EXIT_UNSUPPORTED;
			}
		} else {
			EXIT_UNSUPPORTED;
		}
	} else if (strstr(PDE,"Poisson")) {
		DB.PDE_index = PDE_POISSON;

		DB.Nvar = 1;
		DB.Neq  = 1;

		DB.Viscous = 1;

		DB.SourcePresent = 1;
		strcpy(DB.SolverType,"Implicit");

		// Default
		DB.Poisson_scale = 0.5;

		if (!InitializedGeometry) {
			if (strstr(Geometry,"n-Ball_HollowSection")) {
				DB.rIn  = 0.5;
				DB.rOut = 1.0;
			} else if (strstr(Geometry,"n-Ellipsoid")) {
				// These parameters must be consistent with the mesh for "ToBeCurved" meshes
				DB.rIn  = 0.5;
				DB.rOut = 1.0;

				DB.aIn  = 0.50;
				DB.bIn  = 0.50;
				DB.aOut = 1.00;

				if      (strstr(GeomSpecifier,"AR_1")) {
					DB.bOut = 1.0;
					DB.Poisson_scale = 0.5;
				} else if (strstr(GeomSpecifier,"AR_2")) {
					DB.bOut = 2.0;
					DB.Poisson_scale = 0.25;
				} else if (strstr(GeomSpecifier,"AR_3")) {
					DB.bOut = 3.0;
					DB.Poisson_scale = 0.125;
				} else {
					EXIT_UNSUPPORTED;
				}

				DB.cIn  = 1.50*DB.rIn;
				DB.cOut = 1.50*DB.rOut;
			} else {
				EXIT_UNSUPPORTED;
			}
		}
	} else if (strstr(PDE,"Euler")) {
		DB.PDE_index = PDE_EULER;

		DB.Nvar = d+2;
		DB.Neq  = d+2;

		DB.Viscous = 0;
		DB.SourcePresent = 0;

		if (strstr(PDESpecifier,"Periodic")) {
			if (strstr(TestCase,"Vortex")) {
				strcpy(DB.SolverType,"Explicit");

				DB.Xc =  0.0;
				DB.Yc =  0.0;
				DB.Rc =  0.1;

				DB.pInf = 1.0;
				DB.TInf = 1.0;
				DB.Rg   = 1.0;

				DB.MInf    = 0.5;
				DB.uInf    = DB.MInf*sqrt(GAMMA*DB.Rg*DB.TInf);
				DB.vInf    = 1e-1*EPS;
				DB.wInf    = 1e-1*EPS;
				DB.VInf    = sqrt(DB.uInf*DB.uInf+DB.vInf*DB.vInf+DB.wInf*DB.wInf);
				DB.PeriodL = 2.0;

				DB.Cscale = 0.1*DB.VInf;

//				DB.PeriodFraction = 1.0;
				DB.PeriodFraction = 0.1;
				DB.FinalTime      = DB.PeriodFraction*DB.PeriodL/DB.VInf;

				// Update values for the stationary case
				if (strstr(TestCase,"Stationary")) {
					DB.MInf = 0.0;
					DB.uInf = DB.MInf*sqrt(GAMMA*DB.Rg*DB.TInf);
					DB.VInf = sqrt(DB.uInf*DB.uInf+DB.vInf*DB.vInf+DB.wInf*DB.wInf);

					DB.PeriodFraction = 0.0;
					// Uses FinalTime from moving vortex case.
				}
			} else {
				printf("%s\n",TestCase);
				EXIT_UNSUPPORTED;
			}
		} else if (strstr(PDESpecifier,"Internal")) {
			if (!InitializedGeometry) {
				if (strstr(Geometry,"n-Cylinder")) {
					DB.rIn  = 1.0;
					DB.rOut = 1.384;
				} else if (strstr(Geometry,"EllipsoidalSection")) {
					if (strstr(GeomSpecifier,"Annular")) {
						// These parameters must be consistent with the mesh for "ToBeCurved" meshes
						DB.rIn  = 0.50;
						DB.rOut = 1.00;

						// These parameters must be consistent with the mesh for "Curved" meshes
						DB.aIn  = 0.50; DB.bIn  = 0.50; DB.aOut = 1.00;

						if      (strstr(GeomSpecifier,"/1/")) DB.bOut = 1.0;
						else if (strstr(GeomSpecifier,"/2/")) DB.bOut = 2.0;
						else if (strstr(GeomSpecifier,"/3/")) DB.bOut = 3.0;
						else
							EXIT_UNSUPPORTED;
					} else {
						DB.aIn = 0.5;
						double ratio = 0.0;
						if (strstr(GeomSpecifier,"/3/")) ratio = 3.0;
						else
							EXIT_UNSUPPORTED;

						DB.bIn = DB.aIn/ratio;
						DB.cIn = DB.aIn;
					}
				} else if (strstr(Geometry,"n-Cube")) {
					if (!(strstr(TestCase,"EllipticPipe") ||
					      strstr(TestCase,"ParabolicPipe") ||
					      strstr(TestCase,"SinusoidalPipe")))
						EXIT_UNSUPPORTED; // Do nothing, eventually store parameters in DB.
				} else {
					printf("%s\n",Geometry);
					EXIT_UNSUPPORTED;
				}
			}

			strcpy(DB.SolverType,"Implicit");
			if (strstr(TestCase,"SupersonicVortex")) {
				DB.MIn   = 2.25;
				DB.rhoIn = 1.0;

				double pIn, cIn;
				pIn = pow(DB.rhoIn,GAMMA)/GAMMA;
				cIn = sqrt(GAMMA*pIn/DB.rhoIn);

				DB.VIn = cIn*DB.MIn/DB.rIn;

//				printf("Add documentation.\n"), EXIT_BASIC;
			} else if (strstr(TestCase,"InviscidChannel")) {
				if (strstr(PDESpecifier,"Supersonic")) {
					DB.rhoInf = 1.0;
					DB.pInf   = 1.0;
					DB.MInf   = 1.01;
					DB.cInf   = sqrt(GAMMA*DB.pInf/DB.rhoInf);
				} else if (strstr(PDESpecifier,"Subsonic")) {
					DB.MInf    = 0.0;
					DB.p_Total = 1.0;
					DB.T_Total = 1.0;
					DB.Rg      = 1.0;
					DB.pBack   = 0.99*DB.p_Total;

					DB.rhoInf = DB.p_Total/(DB.Rg*DB.T_Total);
					DB.pInf   = DB.p_Total;

					DB.MInf   = 0.0*sqrt(2.0/GM1*(pow((DB.pBack/DB.p_Total),-GM1/GAMMA)-1.0));
					DB.cInf   = sqrt(GAMMA*DB.pInf/DB.rhoInf);
				} else {
					EXIT_UNSUPPORTED;
				}
			} else if (strstr(TestCase,"EllipticPipe")) {
<<<<<<< HEAD
				    int i;
                    double r_par[5] = {5, 2, 1, 1, 1}, p_par[5] = {1000, 250, 1, 250, 1};
				    DB.SourcePresent = 1;
				    for (i = 0; i < 5; i++) {
      					DB.rho_store[i] = r_par[i];
						DB.p_store[i] = p_par[i];}
			} else if (strstr(TestCase,"ParabolicPipe")) {
                    int i;
                    double r_par[5] = {3, 1, 1, -1, 1}, p_par[5] = {4000, 2000, 1, -2000, 1}, w_par[5] = {20, 5, 0.5, 5, 0.5};
                    DB.SourcePresent = 1;
				    for (i = 0; i < 5; i++) {
						DB.rho_store[i] = r_par[i];
						DB.p_store[i] = p_par[i];
						DB.w_store[i] = w_par[i];}
            } else if (strstr(TestCase,"SinusoidalPipe")) {
                    int i;
                    double r_par[5] = {3, 1, 1, -1, 1}, p_par[5] = {6000, 2000, 1, -2000, 1}, w_par[5] = {30, 10, 0.5, 10, 0.5};
                    DB.SourcePresent = 1;
				    for (i = 0; i < 5; i++) {
                        DB.rho_store[i] = r_par[i];
                        DB.p_store[i] = p_par[i];
                        DB.w_store[i] = w_par[i];}
            } else {
				    printf("%s\n",TestCase);
				    EXIT_UNSUPPORTED;
=======
				DB.SourcePresent = 1;
				        int i;
                                        double r_par[5] = {5, 2, 1, 1, 1}, p_par[5] = {1000, 250, 1, 250, 1};
					for (i = 0; i < 5; i++) {
      						DB.rho_store[i] = r_par[i];
						DB.p_store[i] = p_par[i];}
			} else if (strstr(TestCase,"ParabolicPipe")) {
				DB.SourcePresent = 1;
				double r_par[5] = {3, 1, 1, -1, 1},
				       p_par[5] = {4, 2, 1, -2, 1},
				       w_par[5] = {2, 1.5, 0.5, 1.5, 0.5};
				for (int i = 0; i < 5; i++) {
					DB.rho_store[i] = r_par[i];
					DB.p_store[i]   = p_par[i];
					DB.w_store[i]   = w_par[i];
				}
			} else if (strstr(TestCase,"SinusoidalPipe")) {
				DB.SourcePresent = 1;
                                        int i;
                                        double r_par[5] = {3, 1, 1, -1, 1}, p_par[5] = {6000, 2000, 1, -2000, 1}, w_par[5] = {30, 10, 0.5, 10, 0.5};
                                        for (i = 0; i < 5; i++) {
                                                DB.rho_store[i] = r_par[i];
                                                DB.p_store[i] = p_par[i];
                                                DB.w_store[i] = w_par[i];}
                        } else {
				printf("%s\n",TestCase);
				EXIT_UNSUPPORTED;
>>>>>>> a830a3ab
			}
		} else if (strstr(PDESpecifier,"External")) {
			if (strstr(TestCase,"PrandtlMeyer")) {
				strcpy(DB.SolverType,"Implicit");

				double l = 1.0, cIn;

				DB.aIn = 2.0*l;
				DB.bIn = l;

				// Compute at a reasonable angle (15 degrees) and then a 90 degree angle in preparation for ellipse.
				// ToBeDeleted
				printf("Error: Add dependence on GeomSpecifier.\n"), EXIT_MSG;
				DB.MIn   = 1.41421356237;
				DB.rhoIn = 1.0;
				DB.pIn   = 1.0;

				cIn = sqrt(GAMMA*DB.pIn/DB.rhoIn);
				DB.VIn = cIn*DB.MIn;

				// See: http://www.potto.org/fluidMech/2Dgd2.php
//				printf("Add documentation.\n"), EXIT_BASIC;
			} else {
				DB.MInf   = 0.10;
				DB.rhoInf = 1.0;
				DB.pInf   = 1.0;
				DB.cInf   = sqrt(GAMMA*DB.pInf/DB.rhoInf);
// ToBeDeleted
//// Initialized for Testing
//DB.p_Total = 1.0;
//DB.T_Total = 1.0;
//DB.Rg      = 1.0;
//DB.pBack   = 0.99*DB.p_Total;
				EXIT_UNSUPPORTED;
			}
		} else {
			EXIT_UNSUPPORTED;
		}
	} else if (strstr(PDE,"NavierStokes")) {
		DB.PDE_index = PDE_NAVIERSTOKES;

		DB.Nvar = d+2;
		DB.Neq  = d+2;

		DB.Viscous = 1;
		DB.Pr      = 0.72;
		DB.Rg      = 1.0;

		DB.Const_mu = 0; // Default

		DB.SourcePresent = 0;
		if (strstr(PDESpecifier,"Internal")) {
			if (!InitializedGeometry) {
				if (strstr(Geometry,"n-Cylinder")) {
					DB.rIn  = 0.5;
					DB.rOut = 1.0;
				} else {
					printf("%s\n",Geometry); EXIT_UNSUPPORTED;
				}
			}

			strcpy(DB.SolverType,"Explicit"); DB.FinalTime = 1e10; DB.ExplicitSolverType = EULER;
			strcpy(DB.SolverType,"Implicit");
			if (strstr(TestCase,"TaylorCouette")) {
				DB.omega = 1.0;
				DB.TIn   = 1.0;
				DB.pIn   = 1.0;
				DB.rhoIn = DB.pIn/(DB.Rg*DB.TIn);
				DB.mu    = 1e-3;

				DB.Const_mu = 1;
			} else if (strstr(TestCase,"PlaneCouette")) {
				DB.uIn   = 1.0;
				DB.TIn   = 1.0;
				DB.pIn   = 1.0;
				DB.rhoIn = DB.pIn/(DB.Rg*DB.TIn);
				DB.mu    = 1e-0;

				DB.Const_mu = 1;
			} else {
				EXIT_UNSUPPORTED;
			}
		} else {
			EXIT_UNSUPPORTED;
		}
		DB.Cp    = GAMMA/GM1*DB.Rg;
		DB.kappa = DB.mu*DB.Cp/DB.Pr;
	} else {
		printf("PDE: %s\n",PDE);
		EXIT_UNSUPPORTED;
	}

	if (strstr(DB.SolverType,"Implicit"))
		DB.FinalTime = 1e10;
}

static void compute_gradient_polynomial(struct S_VOLUME *VOLUME)
{
	// Initialize DB Parameters
	unsigned int d = DB.d;

	// Standard datatypes
	unsigned int i, j, row, col, dim, dim2, IndD, IndC, NvnS, NvnG, NvnC;
	double       *XYZ_vS, *XYZ, *J_vC, *J_vS, *C_vS, *detJV_vS, *q, **D, *Dxyz;

	struct S_OPERATORS *OPS;

	OPS = malloc(sizeof *OPS); // free

	init_ops(OPS,VOLUME);

	// Initialize Geometric Transformation Operators
	NvnS   = OPS->NvnS;
	XYZ_vS = malloc(NvnS*d * sizeof *XYZ_vS); // free

	XYZ = VOLUME->XYZ;
	mm_CTN_d(NvnS,d,VOLUME->NvnG,OPS->I_vG_vS,XYZ,XYZ_vS);

	NvnG = OPS->NvnG;
	NvnC = OPS->NvnC;
	J_vC = malloc(NvnC*d*d * sizeof *J_vC); // free

	for (row = 0; row < d; row++) {
	for (col = 0; col < d; col++) {
		mm_CTN_d(NvnC,1,NvnG,OPS->D_vG_vC[col],&XYZ[NvnG*row],&J_vC[NvnC*(d*row+col)]);
	}}

	J_vS = malloc(NvnS*d*d * sizeof *J_vS); // free
	C_vS = malloc(NvnS*d*d * sizeof *C_vS); // free
	mm_CTN_d(NvnS,d*d,NvnC,OPS->I_vC_vS,J_vC,J_vS);
	mm_CTN_d(NvnS,d*d,NvnC,OPS->I_vC_vS,VOLUME->C_vC,C_vS);
	free(J_vC);

	detJV_vS = malloc(NvnS * sizeof *detJV_vS);
	compute_detJV(NvnS,J_vS,detJV_vS);

	// Compute solution gradients
	D = malloc(d * sizeof *D); // free
	for (dim = 0; dim < d; dim++) {
		D[dim] = malloc(NvnS*NvnS * sizeof *D[dim]); // free
		for (i = 0; i < NvnS*NvnS; i++)
			D[dim][i] = OPS->GradChiS_vS[dim][i];
	}

	for (dim = 0; dim < d; dim++) {
		Dxyz = calloc(NvnS*NvnS , sizeof *Dxyz); // free
		for (dim2 = 0; dim2 < d; dim2++) {
			IndD = 0;
			IndC = (dim+dim2*d)*NvnS;
			for (i = 0; i < NvnS; i++) {
				for (j = 0; j < NvnS; j++) {
					Dxyz[IndD+j] += D[dim2][IndD+j]*C_vS[IndC+j];
				}
				IndD += NvnS;
			}
		}
		IndD = 0;
		for (i = 0; i < NvnS; i++) {
			for (j = 0; j < NvnS; j++)
				Dxyz[IndD+j] /= detJV_vS[i];
			IndD += NvnS;
		}

		q = malloc(NvnS * sizeof *q); // free
		mm_CTN_d(NvnS,1,NvnS,Dxyz,VOLUME->What,q);
		mm_CTN_d(NvnS,1,NvnS,OPS->ChiInvS_vS,q,VOLUME->Qhat[dim]);
		free(q);
		free(Dxyz);
	}
	array_free2_d(d,D);

	free(J_vS);
	free(C_vS);

	free(OPS);
}

static void compute_gradient_L2proj(struct S_VOLUME *VOLUME)
{
	/*
	 *	Comments:
	 *		Requires use of P (or HP) adaptation as this function performs a projection between different orders.
	 */

	if (!(DB.Adapt == ADAPT_P || DB.Adapt == ADAPT_HP))
		EXIT_UNSUPPORTED;

	// Initialize DB Parameters
	unsigned int d    = DB.d,
	             Nvar = DB.Nvar;

	// Standard datatypes
	unsigned int n, dim, NvnS, NvnI, P;
	double       *w_vI, *XYZ_vI, *q, *detJV_vI, *q_inter, *Qhat_inter, *FilterP;

	struct S_OPERATORS *OPS;
	struct S_ELEMENT   *ELEMENT;

	OPS = malloc(sizeof *OPS); // free
	init_ops(OPS,VOLUME);

	NvnS = OPS->NvnS;

	if (DB.Adapt == ADAPT_0)
		printf("Error: Unsupported.\n"), EXIT_MSG;
	else if (VOLUME->P == 0) {
		for (dim = 0; dim < d; dim++) {
			for (size_t i = 0; i < NvnS*Nvar; i++)
				VOLUME->Qhat[dim][i] = 0.0;
		}
		free(OPS);
		return;
	}

	NvnI = OPS->NvnI;
	w_vI = OPS->w_vI;

	XYZ_vI = malloc(NvnI*d * sizeof *XYZ_vI); // free
	mm_CTN_d(NvnI,d,VOLUME->NvnG,OPS->I_vG_vI,VOLUME->XYZ,XYZ_vI);

	q = malloc(NvnI*Nvar*d * sizeof *q); // free

	compute_exact_gradient(NvnI,XYZ_vI,q);
	free(XYZ_vI);

	detJV_vI = VOLUME->detJV_vI;
	for (dim = 0; dim < d; dim++) {
		for (n = 0; n < NvnI; n++)
			q[NvnI*dim+n] *= w_vI[n]*detJV_vI[n];
	}

	q_inter = malloc(NvnS*Nvar*d * sizeof *q_inter); // free
	mm_d(CBCM,CBNT,CBNT,NvnS,Nvar*d,NvnI,1.0,0.0,OPS->ChiS_vI,q,q_inter);
	free(q);

	compute_inverse_mass(VOLUME);

	// Get L2 projection of order P
	Qhat_inter = malloc(NvnS*Nvar*d * sizeof *Qhat_inter); // free
	for (dim = 0; dim < d; dim++)
		mm_d(CBCM,CBNT,CBNT,NvnS,Nvar,NvnS,1.0,0.0,VOLUME->MInv,&q_inter[NvnS*Nvar*dim],&Qhat_inter[NvnS*Nvar*dim]);
	free(q_inter);

	if (VOLUME->MInv) {
		free(VOLUME->MInv);
		VOLUME->MInv = NULL;
	}

	// Filter order P terms to get q accurate to order P-1
	ELEMENT = get_ELEMENT_type(VOLUME->type);
	P = VOLUME->P;

	OPS->NvnSPm1     = ELEMENT->NvnS[P-1];
	OPS->Ihat_vS_vS  = ELEMENT->Ihat_vS_vS[P-1][P];
	OPS->L2hat_vS_vS = ELEMENT->L2hat_vS_vS[P][P-1];

	FilterP = mm_Alloc_d(CBRM,CBNT,CBNT,NvnS,NvnS,OPS->NvnSPm1,1.0,OPS->Ihat_vS_vS[0],OPS->L2hat_vS_vS[0]);

	for (dim = 0; dim < d; dim++)
		mm_CTN_d(NvnS,Nvar,NvnS,FilterP,&Qhat_inter[NvnS*Nvar*dim],VOLUME->Qhat[dim]);
	free(Qhat_inter);
	free(FilterP);

	free(OPS);
}

void initialize_test_case(const unsigned int adapt_update_MAX)
{
	// Initialize DB Parameters
	char         *TestCase = DB.TestCase;
	unsigned int d         = DB.d,
	             Nvar      = DB.Nvar,
	             Adapt     = DB.Adapt;

	DB.OutputInterval = 2e4;

	// Standard datatypes
	unsigned int DOF0 = 0, PolyGradient = 0;
	unsigned int n, dim, NvnS, NvnI, adapt_update, adapt_count;
	double       *XYZ_vS, *XYZ_vI, *U, *W, *What, *Q, *u_inter, *w_vI, *detJV_vI;

	struct S_OPERATORS *OPS;
	struct S_VOLUME    *VOLUME;

	OPS = malloc(sizeof *OPS); // free

	adapt_count = 0;
	adapt_update = 1;
	while (adapt_update) {
		adapt_update = 0;
		if (strstr(TestCase,"Advection") || strstr(TestCase,"Euler") || strstr(TestCase,"NavierStokes")) {
			for (VOLUME = DB.VOLUME; VOLUME; VOLUME = VOLUME->next) {
				init_ops(OPS,VOLUME);

				NvnS         = OPS->NvnS;
				VOLUME->NvnS = NvnS;

				free(VOLUME->What);
				free(VOLUME->RES);

				VOLUME->What = malloc(NvnS*Nvar * sizeof *(VOLUME->What)); // keep
				VOLUME->RES  = calloc(NvnS*Nvar , sizeof *(VOLUME->RES));  // keep
				What = VOLUME->What;

				XYZ_vS = malloc(NvnS*d * sizeof *XYZ_vS); // free

				mm_CTN_d(NvnS,d,VOLUME->NvnG,OPS->I_vG_vS,VOLUME->XYZ,XYZ_vS);

				U = calloc(NvnS*NVAR3D , sizeof *U); // free
				W = malloc(NvnS*Nvar   * sizeof *W); // free

				if (strstr(TestCase,"Euler") || strstr(TestCase,"NavierStokes")) {
					compute_solution(NvnS,XYZ_vS,U,0);
					convert_variables(U,W,3,d,NvnS,1,'p','c');
				} else if (strstr(TestCase,"Advection")) {
					compute_solution(NvnS,XYZ_vS,W,0);
				}
				mm_CTN_d(NvnS,Nvar,NvnS,OPS->ChiInvS_vS,W,What);

				free(XYZ_vS);
				free(U);
				free(W);
			}
		} else if (strstr(TestCase,"Poisson")) {
			// Initializing with the L2 projection.
			for (VOLUME = DB.VOLUME; VOLUME; VOLUME = VOLUME->next) {
				init_ops(OPS,VOLUME);

				NvnS = OPS->NvnS;
				NvnI = OPS->NvnI;
				w_vI = OPS->w_vI;

				VOLUME->NvnS = NvnS;

				free(VOLUME->What);
				for (dim = 0; dim < d; dim++)
					free(VOLUME->Qhat[dim]);

				VOLUME->What = calloc(NvnS*Nvar , sizeof *(VOLUME->What)); // keep
				for (dim = 0; dim < d; dim++)
					VOLUME->Qhat[dim] = calloc(NvnS*Nvar , sizeof *(VOLUME->Qhat[dim])); // keep

				XYZ_vI = malloc(NvnI*d * sizeof *XYZ_vI); // free
				mm_CTN_d(NvnI,d,VOLUME->NvnG,OPS->I_vG_vI,VOLUME->XYZ,XYZ_vI);

				U = malloc(NvnI*Nvar * sizeof *U); // free

				compute_exact_solution(NvnI,XYZ_vI,U,0);
				free(XYZ_vI);

				detJV_vI = VOLUME->detJV_vI;
				for (n = 0; n < NvnI; n++)
					U[n] *= w_vI[n]*detJV_vI[n];

				u_inter = malloc(NvnS*Nvar * sizeof *u_inter); // free
				mm_d(CBCM,CBNT,CBNT,NvnS,Nvar,NvnI,1.0,0.0,OPS->ChiS_vI,U,u_inter);
				free(U);

				compute_inverse_mass(VOLUME);
				mm_d(CBCM,CBNT,CBNT,NvnS,Nvar,NvnS,1.0,0.0,VOLUME->MInv,u_inter,VOLUME->What);
				free(u_inter);
				if (VOLUME->MInv) {
					free(VOLUME->MInv);
					VOLUME->MInv = NULL;
				}

				if (PolyGradient) {
					compute_gradient_polynomial(VOLUME);
				} else {
					if (Adapt == ADAPT_P || Adapt == ADAPT_HP) {
						compute_gradient_L2proj(VOLUME);
					} else {
						Q = calloc(NvnI*Nvar*d , sizeof *Q); // free
						for (dim = 0; dim < d; dim++)
							mm_CTN_d(NvnS,Nvar,NvnS,OPS->ChiInvS_vS,&Q[NvnS*Nvar*dim],VOLUME->Qhat[dim]);
						free(Q);
					}
				}
			}
		} else {
			printf("Error: Unsupported TestCase (%s).\n",TestCase), EXIT_MSG;
		}

		if (adapt_count < adapt_update_MAX) {
			switch (Adapt) {
			default: // ADAPT_P, ADAPT_H, ADAPT_HP
				adapt_initial(&adapt_update);
				break;
			case ADAPT_0:
				// Exit while loop.
				break;
			}
		}
		adapt_count++;
	}
	free(OPS);

	for (VOLUME = DB.VOLUME; VOLUME; VOLUME = VOLUME->next)
		DOF0 += VOLUME->NvnS;
	DB.DOF0 = DOF0;

	// Ensure that update_VOLUME_Ops will be executed
	for (VOLUME = DB.VOLUME; VOLUME; VOLUME = VOLUME->next)
		VOLUME->update = 1;

	update_memory_VOLUMEs();
	update_memory_FACEs();
	// Output initial solution to paraview
//	output_to_paraview("ZTest_Sol_Init");
}

static void compute_uniform_solution(const unsigned int Nn, const double *XYZ, double *U)
{
	// Initialize DB Parameters
	char         *TestCase = DB.TestCase;
	unsigned int d         = DB.d;

	// Standard datatypes
	unsigned int n;
	double       rhoInf, pInf, MInf, cInf, VInf;

	rhoInf = DB.rhoInf;
	pInf   = DB.pInf;
	MInf   = DB.MInf;
	cInf   = DB.cInf;

	VInf = MInf*cInf;
	if (strstr(TestCase,"InviscidChannel")) {
		for (n = 0; n < Nn; n++) {
			U[0*Nn+n] = rhoInf;
			U[1*Nn+n] = VInf;
			U[2*Nn+n] = 0.0;
			U[3*Nn+n] = 0.0;
			U[4*Nn+n] = pInf;
		}
	} else if (strstr(TestCase,"SubsonicNozzle")) {

		if (d == 3)
			printf("Add support.\n"), EXIT_MSG;

		if (strstr(DB.PDESpecifier,"Subsonic")) {
			for (n = 0; n < Nn; n++) {
				U[0*Nn+n] = DB.rhoInf;
				U[1*Nn+n] = 0.0;
				U[2*Nn+n] = 0.0;
				U[3*Nn+n] = 0.0;
				U[4*Nn+n] = DB.pInf;
			}
		} else if (strstr(DB.PDESpecifier,"Supersonic")) {
			// Define the initial solution such that the velocity vector points in approximately the correct direction.
			const double *X, *Y;

			X = &XYZ[0*Nn];
			Y = &XYZ[1*Nn];

			double aIn  = DB.aIn,
				   aOut = DB.aOut,
				   bIn  = DB.bIn,
				   bOut = DB.bOut;
//printf("\n");
			for (n = 0; n < Nn; n++) {
				// Find the equation of the ellipse on which the point lies
				// Note: Points on polynomial curved edges may lie outside of the analytical domain and will not be
				//       found by the algorithm below even for very high tolerances.
				double da, db, a, b, a_sign;

				db = bOut-bIn;

				da = 0.5*(aOut-aIn);
				a_sign = 1.0;
				a = aIn;

				unsigned int count, countMax = 60;
//printf("\n\n");
				for (count = 0; count < countMax; count++) {
					double y;
					a += a_sign*da;
					b = bIn+db*(a-aIn)/(aOut-aIn);

					da *= 0.5;

					if (X[n] > a) {
//printf("%2d % .3e % .3e % .3e % .3e\n",count,X[n],Y[n],a,X[n]-a);
						a_sign = 1.0;
						if (da > EPS)
							continue;

						if (fabs(X[n]-a) < 1e1*EPS)
							break;
//printf("daX\n");
					}

					y = b*sqrt(1.0-pow(X[n]/a,2.0));
//printf("cxy: %2d % .3e % .3e % .3e % .3e % .3e % .3e % .3e\n",count,X[n],Y[n],da,a,b,y,y-Y[n]);

					if (fabs(y-Y[n]) < 1e-5)
						break;

					if (da < EPS) {
						if (!(fabs(a-aIn) < 1e1*EPS || fabs(a-aOut) < 1e1*EPS))
							count = countMax;
						break;
					}

					if (Y[n] < y)
						a_sign = -1.0;
					else
						a_sign = 1.0;
				}

				if (count == countMax)
					printf("Error: Did not find ellipse (% .3e % .3e % .3e % .3e % .3e).\n",X[n],Y[n],da,a,b), EXIT_MSG;

				// Find the tangent to the ellipse in the direction of the flow
				double dydx, t1, t2, tNorm;

//			if (X[n] > a)
				if (Y[n] < EPS)
					dydx = -1e16;
				else
					dydx = 0.5*b/sqrt(1.0-pow(X[n]/a,2.0))*(-2.0*X[n]/(a*a));

				t1 = -1.0;
				t2 = -dydx;

				tNorm = sqrt(t1*t1+t2*t2);
				t1 /= tNorm;
				t2 /= tNorm;

				// Find the local Mach Number based on the area ratio relation
				double t, A, AIn, Achoke;

				t = atan2(Y[n],X[n]);

				A   = sqrt(pow((aOut-aIn)*cos(t),2.0)+pow((bOut-bIn)*sin(t),2.0));
				AIn = aOut-aIn;

				double MIn = DB.MInf;

				Achoke = AIn/(1.0/MIn*pow(2.0/(GAMMA+1)*(1+0.5*GM1*MIn*MIn),(GAMMA+1)/(2*GM1)));

				// Iterate to find M (Newton's method)
				double f, dfdM, M;

				M = MIn;
				for (count = 0; count < countMax; count++) {
					double update;
					f    = 1.0/M*pow(2.0/(GAMMA+1)*(1+0.5*GM1*M*M),(GAMMA+1)/(2*GM1)) - A/Achoke;
					dfdM = 2.0*(M*M-1.0)/((GAMMA-1)*pow(M,4.0)+2.0*M*M)*
						   pow(((GAMMA-1)*M*M+2.0)/(GAMMA+1),0.5*GAMMA/(GAMMA-1)+0.5/(GAMMA-1));

					update = -f/dfdM;
					if (fabs(update) < 1e2*EPS)
						break;

					M += update;
				}

				if (count == countMax)
					printf("Error: Newton's method not converging (% .3e % .3e % .3e % .3e).\n",f,dfdM,M,A/Achoke), EXIT_MSG;

//if (A/AIn > 1.0+EPS) {
//	printf("% .3e % .3e\n",A/AIn,M);
//	EXIT_MSG;
//}

				// Initialize the flow using Isentropic relations based on local Mach number
				double rhoIn = DB.rhoInf,
					   pIn   = DB.pInf;

				double rho, p, c, V;

				rho = rhoIn*pow((1+0.5*GM1*M*M)/(1+0.5*GM1*MIn*MIn),-1.0/GM1);
				p   = pIn*pow(rho/rhoIn,GAMMA);
				c   = sqrt(GAMMA*p/rho);
				V   = M*c;

				U[0*Nn+n] = rho;
				U[1*Nn+n] = V*t1;
				U[2*Nn+n] = V*t2;
				U[3*Nn+n] = 0.0;
				U[4*Nn+n] = p;
//printf("%2d % .3e % .3e % .3e % .3e % .3e\n",n,rho,V,t1,t2,p);
			}
		} else {
			printf("Error: Unsupported.\n"), EXIT_MSG;
		}
	} else if (strstr(TestCase,"PrandtlMeyer")) {
		// Standard datatypes
		const double *X, *Y;

		X = &XYZ[0*Nn];
		Y = &XYZ[1*Nn];
		if (d == 3)
			printf("Add support.\n"), EXIT_MSG;

		// Define the initial solution such that the velocity vector points in approximately the correct direction.
		for (n = 0; n < Nn; n++) {
			double t;

			t = atan2(Y[n],X[n]);
			U[0*Nn+n] = DB.rhoIn;
			U[4*Nn+n] = DB.pIn;
			if (X[n] < EPS) {
				U[1*Nn+n] = DB.VIn;
				U[2*Nn+n] = 0.0;
			} else if (Y[n] < EPS) {
				U[1*Nn+n] = 0.0;
				U[2*Nn+n] = -DB.VIn;
			} else {
				U[1*Nn+n] =  sin(t)*DB.VIn;
				U[2*Nn+n] = -cos(t)*DB.VIn;
			}
//			U[1*Nn+n] = 0.0;
//			U[2*Nn+n] = 0.0;
			U[3*Nn+n] = 0.0*t;
		}
	} else {
		printf("Error: Unsupported.\n"), EXIT_MSG;
	}
}

void compute_solution(const unsigned int Nn, double *XYZ, double *UEx, const unsigned int solved)
{
	// Initialize DB Parameters
	char *TestCase = DB.TestCase;

	if (strstr(TestCase,"Advection") ||
	    strstr(TestCase,"PeriodicVortex") ||
	    strstr(TestCase,"SupersonicVortex") ||
	    strstr(TestCase,"PlaneCouette") ||
	    strstr(TestCase,"TaylorCouette") ||
	    strstr(TestCase,"EllipticPipe") ||
	    strstr(TestCase,"ParabolicPipe") ||
	    strstr(TestCase,"SinusoidalPipe")) {
		compute_exact_solution(Nn,XYZ,UEx,solved);
	} else if (strstr(TestCase,"InviscidChannel") ||
	           strstr(TestCase,"PrandtlMeyer") ||
	           strstr(TestCase,"SubsonicNozzle")) {
		compute_uniform_solution(Nn,XYZ,UEx);
	} else {
		EXIT_UNSUPPORTED;
	}
}

static void adapt_initial(unsigned int *adapt_update)
{
	/*
	 *	Purpose:
	 *		Perform h/p-adaptation of the initial mesh such that the discretization is either at the maximum allowed
	 *		resolution or the L2 error of the initial solution is below REFINE_TOL.
	 *
	 *	Comments:
	 *		Simultaneous h and p refinement is allowed for VOLUMEs which obtain refinement indication based on
	 *		refinement propagation.
	 *
	 *		This function is similar to adapt_hp, but only employs refinement and uses the solution L2 error as the
	 *		indicator.
	 *		The function is structured in preparation for MPI where structs of limited parts of VOLUMEs will be passed
	 *		between processors.
	 */

	// Initialize DB Parameters
	unsigned int NVglobal  = DB.NVglobal,
	             Adapt     = DB.Adapt,
	             PMax      = DB.PMax,
	             LevelsMax = DB.LevelsMax;

	// Standard datatypes
	unsigned int i, f, Nf, fh, fhMin, fhMax, Vf, indexg,
	             adapt_type, p_allow, h_allow, dummy_ui;
	double       *L2Error2, dummy_d;

	struct S_ELEMENT *ELEMENT;
	struct S_VOLUME  *VOLUME;
	struct S_VInfo   *VInfo, **VInfo_list;

	VInfo_list = malloc(NVglobal * sizeof *VInfo_list); // free

	// Initialize VInfo structs
	for (VOLUME = DB.VOLUME; VOLUME; VOLUME = VOLUME->next) {
		indexg = VOLUME->indexg;

		VInfo = malloc(sizeof *VInfo); // free

		VInfo->P          = (int) VOLUME->P;
		VInfo->level      = (int) VOLUME->level;
		VInfo->type       = VOLUME->type;
		VInfo->refine_p   = 0;
		VInfo->refine_h   = 0;
		VInfo->adapt_type = ADAPT_0;

		ELEMENT = get_ELEMENT_type(VInfo->type);
		Nf = ELEMENT->Nf;

		for (f = 0; f < Nf; f++) {
			get_fh_range(VOLUME,f,&fhMin,&fhMax);
			VInfo->fh_range[f*2  ] = fhMin;
			VInfo->fh_range[f*2+1] = fhMax;
			for (fh = fhMin; fh <= fhMax; fh++) {
				Vf = f*NFREFMAX+fh;
				VInfo->neigh[Vf] = VOLUME->neigh[Vf];
			}
		}
		VInfo_list[indexg] = VInfo;
	}

	// Compute L2 Errors
	L2Error2 = malloc((NVAR3D+1) * sizeof *L2Error2); // free
	if (strstr(DB.TestCase,"Euler")) {
		for (VOLUME = DB.VOLUME; VOLUME; VOLUME = VOLUME->next) {
			compute_errors(VOLUME,L2Error2,&dummy_d,&dummy_ui,0);

			VInfo = VInfo_list[VOLUME->indexg];
			VInfo->L2s = sqrt(L2Error2[NVAR3D]);

			switch (Adapt) {
			default: // ADAPT_HP
				VInfo->adapt_class = ADAPT_P; // ToBeModified
				// h vs p indicator goes here (ToBeDeleted).
				break;
			case ADAPT_P: VInfo->adapt_class = ADAPT_P; break;
			case ADAPT_H: VInfo->adapt_class = ADAPT_H; break;
			}
		}
	}

	// MPI communication goes here. (ToBeDeleted)
	for (i = 0; i < NVglobal; i++) {
		VInfo = VInfo_list[i];
		if (!VInfo)
			printf("Error: MPI not supported.\n"), EXIT_MSG;
	}

	// Mark VOLUMEs for refinement (No limits on refinement)
	if (strstr(DB.TestCase,"Euler")) {
		for (VOLUME = DB.VOLUME; VOLUME; VOLUME = VOLUME->next) {
			indexg = VOLUME->indexg;

			VInfo = VInfo_list[indexg];
			if (VInfo->L2s > REFINE_TOL)
				check_levels_refine(indexg,VInfo_list,VInfo->adapt_class);
		}
	}

	for (VOLUME = DB.VOLUME; VOLUME; VOLUME = VOLUME->next) {
		indexg = VOLUME->indexg;
		VInfo = VInfo_list[indexg];
		if (strstr(DB.TestCase,"Test")) {
			*adapt_update = 1;
			VOLUME->Vadapt = 1;
			if (Adapt == ADAPT_P)
				VOLUME->adapt_type = PREFINE;
			else if (Adapt == ADAPT_H)
				VOLUME->adapt_type = HREFINE;
			else if (Adapt == ADAPT_HP) // Default to h-refinement for the time being. (ToBeModified)
				VOLUME->adapt_type = HREFINE;
			else
				printf("Error: Unsupported Adapt = %d.\n",Adapt), EXIT_MSG;
		} else {
			if (VInfo->refine_p || VInfo->refine_h) {
				adapt_type = VInfo->adapt_type;
				switch (Adapt) {
				default: // ADAPT_HP
					p_allow = (unsigned int) VInfo->P < PMax;
					h_allow = (unsigned int) VInfo->level < LevelsMax;
					break;
				case ADAPT_P:
					p_allow = (unsigned int) VInfo->P < PMax;
					h_allow = 0;
					break;
				case ADAPT_H:
					p_allow = 0;
					h_allow = (unsigned int) VInfo->level < LevelsMax;
					break;
				}
				if (p_allow || h_allow) {
					*adapt_update = 1;
					VOLUME->Vadapt = 1;
					if (adapt_type == HPREFINE) {
						if (p_allow && h_allow)
							VOLUME->adapt_type = VInfo->adapt_type;
						else if (p_allow)
							VOLUME->adapt_type = PREFINE;
						else
							VOLUME->adapt_type = HREFINE;
					} else {
						VOLUME->adapt_type = VInfo->adapt_type;
					}
				}
			}
		}
		free(VInfo);
	}

	free(VInfo_list);
	free(L2Error2);

	mesh_update();
}

static void check_levels_refine(const unsigned int indexg, struct S_VInfo **VInfo_list, const unsigned int adapt_class)
{
	unsigned int f, Nf, fh, fhMin, fhMax, indexg_n;

	struct S_ELEMENT *ELEMENT;
	struct S_VInfo   *VInfo, *VInfo_n;

	VInfo = VInfo_list[indexg];

	ELEMENT = get_ELEMENT_type(VInfo->type);
	Nf = ELEMENT->Nf;

	switch (adapt_class) {
	default: // ADAPT_P
		VInfo->refine_p   = 1;
		VInfo->adapt_type = PREFINE;
		if (VInfo->refine_h)
			VInfo->adapt_type = HPREFINE;

		for (f = 0; f < Nf; f++) {
			indexg_n = VInfo->neigh[f*NFREFMAX];
			VInfo_n  = VInfo_list[indexg_n];
			if (!(VInfo_n->refine_p) && (VInfo->P - VInfo_n->P) > 0)
				check_levels_refine(indexg_n,VInfo_list,adapt_class);
		}
		break;
	case ADAPT_H:
		VInfo->refine_h   = 1;
		VInfo->adapt_type = HREFINE;
		if (VInfo->refine_p)
			VInfo->adapt_type = HPREFINE;

		for (f = 0; f < Nf; f++) {
			fhMin = VInfo->fh_range[f*2  ];
			fhMax = VInfo->fh_range[f*2+1];
			for (fh = fhMin; fh <= fhMax; fh++) {
				indexg_n = VInfo->neigh[f*NFREFMAX+fh];
				VInfo_n  = VInfo_list[indexg_n];
				if (!(VInfo_n->refine_h) && (VInfo->level - VInfo_n->level) > 0)
					check_levels_refine(indexg_n,VInfo_list,adapt_class);
			}
		}
		break;
	}
}<|MERGE_RESOLUTION|>--- conflicted
+++ resolved
@@ -396,33 +396,6 @@
 					EXIT_UNSUPPORTED;
 				}
 			} else if (strstr(TestCase,"EllipticPipe")) {
-<<<<<<< HEAD
-				    int i;
-                    double r_par[5] = {5, 2, 1, 1, 1}, p_par[5] = {1000, 250, 1, 250, 1};
-				    DB.SourcePresent = 1;
-				    for (i = 0; i < 5; i++) {
-      					DB.rho_store[i] = r_par[i];
-						DB.p_store[i] = p_par[i];}
-			} else if (strstr(TestCase,"ParabolicPipe")) {
-                    int i;
-                    double r_par[5] = {3, 1, 1, -1, 1}, p_par[5] = {4000, 2000, 1, -2000, 1}, w_par[5] = {20, 5, 0.5, 5, 0.5};
-                    DB.SourcePresent = 1;
-				    for (i = 0; i < 5; i++) {
-						DB.rho_store[i] = r_par[i];
-						DB.p_store[i] = p_par[i];
-						DB.w_store[i] = w_par[i];}
-            } else if (strstr(TestCase,"SinusoidalPipe")) {
-                    int i;
-                    double r_par[5] = {3, 1, 1, -1, 1}, p_par[5] = {6000, 2000, 1, -2000, 1}, w_par[5] = {30, 10, 0.5, 10, 0.5};
-                    DB.SourcePresent = 1;
-				    for (i = 0; i < 5; i++) {
-                        DB.rho_store[i] = r_par[i];
-                        DB.p_store[i] = p_par[i];
-                        DB.w_store[i] = w_par[i];}
-            } else {
-				    printf("%s\n",TestCase);
-				    EXIT_UNSUPPORTED;
-=======
 				DB.SourcePresent = 1;
 				        int i;
                                         double r_par[5] = {5, 2, 1, 1, 1}, p_par[5] = {1000, 250, 1, 250, 1};
@@ -450,7 +423,6 @@
                         } else {
 				printf("%s\n",TestCase);
 				EXIT_UNSUPPORTED;
->>>>>>> a830a3ab
 			}
 		} else if (strstr(PDESpecifier,"External")) {
 			if (strstr(TestCase,"PrandtlMeyer")) {
