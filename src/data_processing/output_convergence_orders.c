--- conflicted
+++ resolved
@@ -65,27 +65,13 @@
 //	strcpy(MeshType,"CurvedTET");
 //	strcpy(MeshType,"ToBeCurvedStructuredTRI");
 //	strcpy(MeshType,"ToBeCurvedStructuredQUAD");
-	strcpy(MeshType,"ToBeCurvedStructuredTET");
+//	strcpy(MeshType,"ToBeCurvedStructuredTET");
 //	strcpy(MeshType,"ToBeCurvedStructuredHEX");
 //	strcpy(MeshType,"ToBeCurvedStructuredMixed");
 
-	d     = 3;
+	d     = 2;
 //	NVars = DMAX+2+1;
 	NVars = DMAX+1;
-<<<<<<< HEAD
-	MLMin = 0; MLMax = 4; NML = MLMax-MLMin+1;
-	PMin  = 0; PMax  = 4; NP  = PMax-PMin+1;
-
-	unsigned int CasesRun[45] = { 0, 1, 1, 0, 0,
-	                              0, 1, 1, 0, 0,
-	                              0, 1, 1, 0, 0,
-	                              0, 0, 0, 0, 0,
-	                              0, 0, 0, 0, 0,
-	                              0, 1, 1, 1, 0,
-	                              0, 1, 1, 1, 0,
-	                              0, 0, 0, 0, 0,
-	                              0, 0, 0, 0, 0};
-=======
 	MLMax = 4; NML = MLMax+1;
 	PMax  = 8; NP  = PMax+1;
 
@@ -100,7 +86,6 @@
 
 	MLMin = 0;
 	PMin  = 0;
->>>>>>> 1a8c47e1
 
 	if (Testing) {
 		for (ML = 0; ML <= MLMax; ML++) {
