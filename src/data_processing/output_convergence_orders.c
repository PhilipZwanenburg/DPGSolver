// Copyright 2016 Philip Zwanenburg
// MIT License (https://github.com/PhilipZwanenburg/DPGSolver/master/LICENSE)

#include <stdlib.h>
#include <stdio.h>
#include <string.h>
#include <math.h>

/*
 *	Purpose:
 *		Output convergence orders of the selected test case in tabular format.
 *
 *	Comments:
 *		table_to_latex.c can then be used to convert output from this function to a latex compatible format.
 *
 *	Notation:
 *
 *	References:
 *
 */

#define STRLEN_MIN 60
#define STRLEN_MAX 508

#define EPS        1.0e-15

static void table_to_latex(const unsigned int d, const unsigned int NVars, const unsigned int NML,
                           const unsigned int PMin, const unsigned int PMax, const unsigned int *CasesRun,
                           const double *h, double **L2Errors, double **ConvOrders, char *TestCase, char *MeshType);

int main(void)
{
	char         *TestCase, *MeshType, f_name[STRLEN_MAX], string[STRLEN_MIN], *data, StringRead[STRLEN_MAX];
	unsigned int i, ML, P,
	             Indh,
	             d, NVars, MLMin, MLMax, PMin, PMax, NML, NP;
	int          offset;
	double       **L2Errors, **ConvOrders, *h, tmp_d;

	FILE *fID;

	TestCase = malloc(STRLEN_MAX * sizeof *TestCase); // free
	MeshType = malloc(STRLEN_MAX * sizeof *MeshType); // free

	strcpy(TestCase,"PeriodicVortex");
//	strcpy(TestCase,"SupersonicVortex");
//	strcpy(MeshType,"ToBeCurvedStructuredTRI");
//	strcpy(MeshType,"ToBeCurvedStructuredQUAD");
//	strcpy(MeshType,"ToBeCurvedStructuredTET");
	strcpy(MeshType,"ToBeCurvedStructuredHEX");

	d     = 3;
	NVars = 6;
	MLMin = 0; MLMax = 6; NML = MLMax-MLMin+1;
	PMin  = 0; PMax  = 4; NP  = PMax-PMin+1;

<<<<<<< HEAD
	unsigned int CasesRun[40] = { 0, 1, 1, 0, 0,
	                              0, 1, 1, 0, 0,
	                              0, 1, 1, 0, 0,
	                              0, 1, 1, 0, 0,
	                              0, 1, 1, 0, 0,
	                              0, 1, 1, 0, 0,
	                              0, 1, 1, 0, 0,
	                              0, 0, 0, 0, 0};
=======
	unsigned int CasesRun[45] = { 0, 1, 1, 1, 0,
	                              0, 1, 1, 1, 0,
	                              0, 1, 1, 1, 0,
	                              0, 1, 1, 1, 0,
	                              0, 1, 1, 1, 0,
	                              0, 1, 1, 1, 0,
	                              0, 1, 1, 0, 0,
	                              1, 1, 1, 1, 1,
	                              1, 1, 1, 1, 1};

>>>>>>> d7cb344f

	L2Errors   = malloc(NVars * sizeof *L2Errors);   // free
	ConvOrders = malloc(NVars * sizeof *ConvOrders); // free
	for (i = 0; i < NVars; i++) {
		L2Errors[i]   = malloc(NML*NP * sizeof *L2Errors[i]);   // free
		ConvOrders[i] = malloc(NML*NP * sizeof *ConvOrders[i]); // free
	}
	h = malloc(NML*NP * sizeof *h); // free

	// Read in data and compute convergence orders
	for (ML = MLMin; ML <= MLMax; ML++) {
	for (P = PMin; P <= PMax; P++) {
		Indh = ML*NP+P;
		if (CasesRun[Indh]) {
			strcpy(f_name,"../../cases/results/");
			strcat(f_name,TestCase); strcat(f_name,"/");
			strcat(f_name,MeshType); strcat(f_name,"/");
			strcat(f_name,"L2errors_");
			sprintf(string,"%dD_",d);   strcat(f_name,string);
										strcat(f_name,MeshType);
			sprintf(string,"_ML%d",ML); strcat(f_name,string);
			sprintf(string,"P%d",P);    strcat(f_name,string);
			strcat(f_name,".txt");

			if ((fID = fopen(f_name,"r")) == NULL)
				printf("Error: File: %s, did not open.\n",f_name), exit(1);

			if (fscanf(fID,"%[^\n]\n",StringRead) == 1) { ; }
			if (fscanf(fID,"%[^\n]\n",StringRead) == 1) {
				i = 0;
				data = StringRead;
				if (sscanf(data," %lf%n",&tmp_d,&offset) == 1) {
					data += offset;
					h[Indh] = 1.0/pow(tmp_d,1.0/d);
				}
				while (sscanf(data," %lf%n",&tmp_d,&offset) == 1) {
					L2Errors[i++][Indh] = tmp_d;
					data += offset;
				}
			}
			fclose(fID);
		}
	}}

	for (ML = MLMin+1; ML <= MLMax; ML++) {
	for (P = PMin; P <= PMax; P++) {
		Indh = ML*NP+P;
		if (CasesRun[Indh]) {
			for (i = 0; i < NVars; i++) {
				if (fabs(h[Indh]) > EPS && fabs(h[Indh-NP]) > EPS)
					ConvOrders[i][Indh] = log10(L2Errors[i][Indh]/L2Errors[i][Indh-NP])/log10(h[Indh]/h[Indh-NP]);
			}
		}
	}}

	// Output to file
	table_to_latex(d,NVars,NML,PMin,PMax,CasesRun,h,L2Errors,ConvOrders,TestCase,MeshType);

	free(TestCase);
	free(MeshType);

	for (i = 0; i < NVars; i++) {
		free(L2Errors[i]);
		free(ConvOrders[i]);
	}
	free(L2Errors);
	free(ConvOrders);
	free(h);

	return 0;
}

static void table_to_latex(const unsigned int d, const unsigned int NVars, const unsigned int NML,
                           const unsigned int PMin, const unsigned int PMax, const unsigned int *CasesRun,
                           const double *h, double **L2Errors, double **ConvOrders,
                           char *TestCase, char *MeshType)
{
	char **Vars_c, caption[STRLEN_MAX];
	unsigned int i, j, ML, P, NP, NVarsOut, Indp, Indh, IndVars[6];

	FILE *fID;

	if (strstr(TestCase,"PeriodicVortex") != NULL ||
		strstr(TestCase,"SupersonicVortex") != NULL) {
		if      (d == 2) Indp = 3;
		else if (d == 3) Indp = 4;

		NVarsOut = NVars+d-3;
		Vars_c = malloc(NVarsOut * sizeof *Vars_c); // free
		for (i = 0; i < NVarsOut; i++)
			Vars_c[i] = malloc(STRLEN_MIN * sizeof *Vars_c[i]); // free

		strcpy(Vars_c[0],"$\\rho$");
		strcpy(Vars_c[1],"$u$    ");
		strcpy(Vars_c[2],"$v$    ");
		strcpy(Vars_c[Indp],"$p$    ");
		strcpy(Vars_c[Indp+1],"$s$    ");
		if (d == 3)
			strcpy(Vars_c[3],"$w$    ");

		for (i = 0; i < NVarsOut; i++) {
			if (d == 3 || i < Indp)
				IndVars[i] = i;
			else
				IndVars[i] = i+1;
		}
	}
	strcpy(caption,"Errors and Convergence Orders - ");
	strcat(caption,MeshType);
	strcat(caption," meshes");

	if ((fID = fopen("L2errs+Convergence.txt","w")) == NULL)
		printf("Error: File in table_to_latex did not open.\n"), exit(1);

	fprintf(fID,"\\begin{table}[!htbp]\n");
	fprintf(fID,"\\begin{center}\n");
	fprintf(fID,"\\resizebox{\\textwidth}{!}{\n");
	fprintf(fID,"\\begin{tabular}{| l | l | ");
	for (i = 0; i < 2; i++) {
		for (j = 0; j < NVarsOut; j++)
			fprintf(fID,"c ");
		fprintf(fID,"| ");
	}
	fprintf(fID,"}\n");

	fprintf(fID,"\t\\hline\n");
	fprintf(fID,"\t & & ");
	for (i = 0; i < 2; i++) {
		if      (i == 0) fprintf(fID," $L_2$ Error ");
		else if (i == 1) fprintf(fID," Conv. Order ");
		for (j = 0; j < NVarsOut; j++) {
			if (!(i == 1 && j == NVarsOut-1))
				fprintf(fID,"& ");
		}
	}
	fprintf(fID,"\\\\\n");
	fprintf(fID,"\t\\hline\n");
	fprintf(fID,"\tP. Order & Mesh Size ");
	for (i = 0; i < 2; i++) {
	for (j = 0; j < NVarsOut; j++) {
		fprintf(fID,"& %s ",Vars_c[j]);
	}}
	fprintf(fID,"\\\\\n");

	NP = PMax-PMin+1;
	for (P = PMin; P <= PMax; P++) {
		fprintf(fID,"\t\\hline\n");
		for (ML = 0; ML < NML; ML++) {
			Indh = ML*NP+P;
			if (!ML) {
				if (CasesRun[Indh]) {
					fprintf(fID,"P%1d\t& % .3e",P,h[Indh]);
					for (i = 0; i < 2; i++) {
					for (j = 0; j < NVarsOut; j++) {
						if      (i == 0) fprintf(fID," & % .3e",L2Errors[IndVars[j]][Indh]);
						else if (i == 1) fprintf(fID," & -");
					}}
					fprintf(fID," \\\\\n");
				}
			} else {
				if (CasesRun[Indh]) {
					fprintf(fID,"\t& % .3e",h[Indh]);
					for (i = 0; i < 2; i++) {
					for (j = 0; j < NVarsOut; j++) {
						if      (i == 0) fprintf(fID," & % .3e",L2Errors[IndVars[j]][Indh]);
						else if (i == 1) fprintf(fID," & % .3e",ConvOrders[IndVars[j]][Indh]);
					}}
					fprintf(fID," \\\\\n");
				}
			}
		}
	}

	fprintf(fID,"\t\\hline\n");
	fprintf(fID,"\\end{tabular}\n");
	fprintf(fID,"}\n");
	fprintf(fID,"\\caption{ %s }\n",caption);
	fprintf(fID,"\\end{center}\n");
	fprintf(fID,"\\end{table}");

	for (i = 0; i < NVarsOut; i++)
		free(Vars_c[i]);
	free(Vars_c);

	fclose(fID);
}<|MERGE_RESOLUTION|>--- conflicted
+++ resolved
@@ -54,16 +54,6 @@
 	MLMin = 0; MLMax = 6; NML = MLMax-MLMin+1;
 	PMin  = 0; PMax  = 4; NP  = PMax-PMin+1;
 
-<<<<<<< HEAD
-	unsigned int CasesRun[40] = { 0, 1, 1, 0, 0,
-	                              0, 1, 1, 0, 0,
-	                              0, 1, 1, 0, 0,
-	                              0, 1, 1, 0, 0,
-	                              0, 1, 1, 0, 0,
-	                              0, 1, 1, 0, 0,
-	                              0, 1, 1, 0, 0,
-	                              0, 0, 0, 0, 0};
-=======
 	unsigned int CasesRun[45] = { 0, 1, 1, 1, 0,
 	                              0, 1, 1, 1, 0,
 	                              0, 1, 1, 1, 0,
@@ -74,7 +64,6 @@
 	                              1, 1, 1, 1, 1,
 	                              1, 1, 1, 1, 1};
 
->>>>>>> d7cb344f
 
 	L2Errors   = malloc(NVars * sizeof *L2Errors);   // free
 	ConvOrders = malloc(NVars * sizeof *ConvOrders); // free
