--- conflicted
+++ resolved
@@ -86,16 +86,6 @@
 
 	L2Error2 = calloc(NVAR3D+1 , sizeof *L2Error2); // free
 
-<<<<<<< HEAD
-	rhoInf = pInf/(Rg*TInf);
-
-	DistTraveled = PeriodL*PeriodFraction;
-	Xc = Xc0 + DistTraveled;
-	while (Xc > 0.5*PeriodL)
-		Xc -= PeriodL;
-
-=======
->>>>>>> d7cb344f
 	DOF = 0;
 	Vol = 0.0;
 	for (VOLUME = DB.VOLUME; VOLUME != NULL; VOLUME = VOLUME->next) {
@@ -134,23 +124,7 @@
 		UEx = malloc(NvnI*NVAR3D * sizeof *UEx); // free
 		sEx = malloc(NvnI        * sizeof *sEx); // free
 
-<<<<<<< HEAD
-		r2 = malloc(NvnI * sizeof *r2); // free
-		for (i = 0; i < NvnI; i++)
-			r2[i] = (pow(X_vI[i]-Xc,2.0)+pow(Y_vI[i]-Yc,2.0))/(Rc*Rc);
-
-		for (i = 0; i < NvnI; i++) {
-			uEx[i]   = uInf - uInf*beta*(Y_vI[i]-Yc)/Rc*exp(-0.5*r2[i]);
-			vEx[i]   = vInf + uInf*beta*(X_vI[i]-Xc)/Rc*exp(-0.5*r2[i]);
-			wEx[i]   = wInf;
-			T0       = TInf - 0.5*pow(uInf*beta,2.0)*exp(-r2[i])*GM1/(GAMMA*Rg);
-			rhoEx[i] = rhoInf*pow(T0/TInf,1.0/GM1);
-			pEx[i]   = rho[i]*Rg*T0;
-			sEx[i]   = pEx[i]/pow(rhoEx[i],GAMMA);
-		}
-=======
 		compute_exact_solution(NvnI,XYZ_vI,UEx,sEx,1);
->>>>>>> d7cb344f
 
 		for (i = 0; i <= NVAR3D; i++) {
 			IndU = i*NvnI;
